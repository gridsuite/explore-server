/**
 * Copyright (c) 2021, RTE (http://www.rte-france.com)
 * This Source Code Form is subject to the terms of the Mozilla Public
 * License, v. 2.0. If a copy of the MPL was not distributed with this
 * file, You can obtain one at http://mozilla.org/MPL/2.0/.
 */
package org.gridsuite.explore.server;

import com.fasterxml.jackson.core.JsonProcessingException;
import com.fasterxml.jackson.core.type.TypeReference;
import com.fasterxml.jackson.databind.ObjectMapper;
import lombok.SneakyThrows;
import mockwebserver3.Dispatcher;
import mockwebserver3.MockResponse;
import mockwebserver3.MockWebServer;
import mockwebserver3.RecordedRequest;
import mockwebserver3.junit5.internal.MockWebServerExtension;
import okhttp3.Headers;
import okhttp3.HttpUrl;
import okio.Buffer;
import org.gridsuite.explore.server.dto.CaseAlertThresholdMessage;
import org.gridsuite.explore.server.dto.ElementAttributes;
import org.gridsuite.explore.server.services.*;
import org.gridsuite.explore.server.utils.ContingencyListType;
import org.gridsuite.explore.server.utils.ParametersType;
import org.gridsuite.explore.server.utils.TestUtils;
import org.jetbrains.annotations.NotNull;
import org.junit.jupiter.api.BeforeEach;
import org.junit.jupiter.api.Test;
import org.junit.jupiter.api.extension.ExtendWith;
import org.springframework.beans.factory.annotation.Autowired;
import org.springframework.boot.test.autoconfigure.web.servlet.AutoConfigureMockMvc;
import org.springframework.boot.test.context.SpringBootTest;
import org.springframework.cloud.stream.binder.test.OutputDestination;
import org.springframework.cloud.stream.binder.test.TestChannelBinderConfiguration;
import org.springframework.http.HttpHeaders;
import org.springframework.http.MediaType;
import org.springframework.messaging.Message;
import org.springframework.messaging.MessageHeaders;
import org.springframework.mock.web.MockMultipartFile;
import org.springframework.test.web.servlet.MockMvc;
import org.springframework.test.web.servlet.MvcResult;
import org.springframework.util.ResourceUtils;

import java.io.FileInputStream;
import java.io.InputStream;
import java.util.*;
import java.util.stream.Collectors;

import static org.gridsuite.explore.server.ExploreException.Type.MAX_ELEMENTS_EXCEEDED;
import static org.junit.jupiter.api.Assertions.assertEquals;
import static org.junit.jupiter.api.Assertions.assertNotNull;
import static org.junit.jupiter.api.Assertions.assertNull;
import static org.junit.jupiter.api.Assertions.assertTrue;
import static org.springframework.http.MediaType.APPLICATION_JSON;
import static org.springframework.test.web.servlet.request.MockMvcRequestBuilders.*;
import static org.springframework.test.web.servlet.result.MockMvcResultMatchers.content;
import static org.springframework.test.web.servlet.result.MockMvcResultMatchers.status;

/**
 * @author Etienne Homer <etienne.homer at rte-france.com>
 */
@ExtendWith(MockWebServerExtension.class)
@AutoConfigureMockMvc
@SpringBootTest(classes = {ExploreApplication.class, TestChannelBinderConfiguration.class})
class ExploreTest {
    private static final String TEST_FILE = "testCase.xiidm";
    private static final String TEST_FILE_WITH_ERRORS = "testCase_with_errors.xiidm";

    private static final String TEST_INCORRECT_FILE = "application-default.yml";
    private static final UUID CASE_UUID = UUID.randomUUID();
    private static final UUID NON_EXISTING_CASE_UUID = UUID.randomUUID();
    private static final UUID PARENT_DIRECTORY_UUID = UUID.randomUUID();
    private static final UUID PARENT_DIRECTORY_UUID2 = UUID.randomUUID();
    private static final UUID PARENT_DIRECTORY_WITH_ERROR_UUID = UUID.randomUUID();
    private static final UUID PRIVATE_STUDY_UUID = UUID.randomUUID();
    private static final UUID FORBIDDEN_STUDY_UUID = UUID.randomUUID();
    private static final UUID NOT_FOUND_STUDY_UUID = UUID.randomUUID();
    private static final UUID PUBLIC_STUDY_UUID = UUID.randomUUID();
    private static final UUID FILTER_UUID = UUID.randomUUID();
    private static final UUID FILTER_UUID_2 = UUID.randomUUID();
    private static final UUID CONTINGENCY_LIST_UUID = UUID.randomUUID();
    private static final UUID INVALID_ELEMENT_UUID = UUID.randomUUID();
    private static final UUID PARAMETERS_UUID = UUID.randomUUID();
    private static final UUID MODIFICATION_UUID = UUID.randomUUID();
    private static final UUID MODIFICATION2_UUID = UUID.randomUUID();
    private static final UUID COMPOSITE_MODIFICATION_UUID = UUID.randomUUID();
    private static final UUID STUDY_COPY_UUID = UUID.randomUUID();
    private static final UUID CASE_COPY_UUID = UUID.randomUUID();
    private static final UUID CONTINGENCY_LIST_COPY_UUID = UUID.randomUUID();
    private static final UUID FILTER_COPY_UUID = UUID.randomUUID();
    private static final UUID PARAMETER_COPY_UUID = UUID.randomUUID();
    private static final UUID ELEMENT_COPY_UUID = UUID.randomUUID();
    private static final String STUDY_ERROR_NAME = "studyInError";
    private static final String STUDY1 = "study1";
    private static final String USER1 = "user1";
    private static final String DIRECTORY1 = "directory1";
    private static final String USER_NOT_ALLOWED = "user not allowed";
    private static final String USER_WITH_CASE_LIMIT_EXCEEDED = "limitedUser";
    private static final String USER_WITH_CASE_LIMIT_NOT_EXCEEDED = "limitedUser2";
    private static final String USER_WITH_CASE_LIMIT_NOT_EXCEEDED_2 = "limitedUser3";
    private static final String GENERIC_STRING = "a generic string";

    private static final String USER_NOT_FOUND = "userNotFound";
    private static final String USER_UNEXPECTED_ERROR = "unexpectedErrorUser";
    private static final String FILTER_CONTINGENCY_LIST = "filterContingencyList";
    private static final String FILTER_CONTINGENCY_LIST_2 = "filterContingencyList2";
    private static final String FILTER = "FILTER";
    private final Map<String, Object> specificMetadata = Map.of("id", FILTER_UUID);
    private final Map<String, Object> specificMetadata2 = Map.of("equipmentType", "LINE", "id", FILTER_UUID_2);
    private final Map<String, Object> caseSpecificMetadata = Map.of("uuid", CASE_UUID, "name", TEST_FILE, "format", "XIIDM");
    private final Map<String, Object> modificationSpecificMetadata = Map.of("id", MODIFICATION_UUID, "type", "LOAD_MODIFICATION");
    private final List<Map<String, Object>> compositeModificationMetadata = List.of(
            Map.of(
            "uuid", MODIFICATION_UUID,
            "type", "LOAD_MODIFICATION",
            "messageType", "LOAD_MODIFICATION",
            "messageValues", "{\"equipmentId\":\"equipmentId1\"}",
            "activated", true),
            Map.of(
            "uuid", MODIFICATION2_UUID,
            "type", "SHUNT_COMPENSATOR_MODIFICATION",
            "messageType", "SHUNT_COMPENSATOR_MODIFICATION",
            "messageValues", "{\"equipmentId\":\"equipmentId2\"}",
            "activated", true)
    );

    private static final UUID SCRIPT_ID_BASE_FORM_CONTINGENCY_LIST_UUID = UUID.randomUUID();
    private static final UUID ELEMENT_UUID = UUID.randomUUID();
    private static final UUID FORBIDDEN_ELEMENT_UUID = UUID.randomUUID();

    @Autowired
    private MockMvc mockMvc;
    @Autowired
    private DirectoryService directoryService;
    @Autowired
    private ContingencyListService contingencyListService;
    @Autowired
    private FilterService filterService;
    @Autowired
    private StudyService studyService;
    @Autowired
    private NetworkModificationService networkModificationService;
    @Autowired
    private CaseService caseService;
    @Autowired
    private RemoteServicesProperties remoteServicesProperties;
    @Autowired
    private ObjectMapper mapper;
    @Autowired
    private UserAdminService userAdminService;
    @Autowired
    private OutputDestination output;

    private static final String USER_MESSAGE_DESTINATION = "directory.update";
    public static final String HEADER_USER_MESSAGE = "userMessage";
    public static final String HEADER_USER_ID = "userId";
    public static final String HEADER_UPDATE_TYPE = "updateType";
    public static final String HEADER_UPDATE_TYPE_DIRECTORY = "directories";

    private static final long TIMEOUT = 1000;

    @BeforeEach
    void setup(final MockWebServer server) throws Exception {
        // Ask the server for its URL. You'll need this to make HTTP requests.
        HttpUrl baseHttpUrl = server.url("");
        String baseUrl = baseHttpUrl.toString().substring(0, baseHttpUrl.toString().length() - 1);

        directoryService.setDirectoryServerBaseUri(baseUrl);
        studyService.setStudyServerBaseUri(baseUrl);
        filterService.setFilterServerBaseUri(baseUrl);
        contingencyListService.setActionsServerBaseUri(baseUrl);
        networkModificationService.setNetworkModificationServerBaseUri(baseUrl);
        caseService.setBaseUri(baseUrl);
        userAdminService.setUserAdminServerBaseUri(baseUrl);
        remoteServicesProperties.getServices().forEach(s -> s.setBaseUri(baseUrl));

        String privateStudyAttributesAsString = mapper.writeValueAsString(new ElementAttributes(PRIVATE_STUDY_UUID, STUDY1, "STUDY", USER1, 0, null));
        String newDirectoryAttributesAsString = mapper.writeValueAsString(new ElementAttributes(ELEMENT_UUID, DIRECTORY1, "DIRECTORY", USER1, 0, null));
        String listOfPrivateStudyAttributesAsString = mapper.writeValueAsString(List.of(new ElementAttributes(PRIVATE_STUDY_UUID, STUDY1, "STUDY", USER1, 0, null)));
        String publicStudyAttributesAsString = mapper.writeValueAsString(new ElementAttributes(PUBLIC_STUDY_UUID, STUDY1, "STUDY", USER1, 0, null));
        String invalidElementAsString = mapper.writeValueAsString(new ElementAttributes(INVALID_ELEMENT_UUID, "invalidElementName", "INVALID", USER1, 0, null));
        String formContingencyListAttributesAsString = mapper.writeValueAsString(new ElementAttributes(CONTINGENCY_LIST_UUID, FILTER_CONTINGENCY_LIST, "CONTINGENCY_LIST", USER1, 0, null));
        String listOfFormContingencyListAttributesAsString = mapper.writeValueAsString(List.of(new ElementAttributes(CONTINGENCY_LIST_UUID, FILTER_CONTINGENCY_LIST, "CONTINGENCY_LIST", USER1, 0, null)));
        String filterAttributesAsString = mapper.writeValueAsString(new ElementAttributes(FILTER_UUID, FILTER_CONTINGENCY_LIST, FILTER, USER1, 0, null));
        String filter2AttributesAsString = mapper.writeValueAsString(new ElementAttributes(FILTER_UUID_2, FILTER_CONTINGENCY_LIST_2, FILTER, USER1, 0, null));
        String listOfFilterAttributesAsString = mapper.writeValueAsString(List.of(new ElementAttributes(FILTER_UUID, FILTER_CONTINGENCY_LIST, FILTER, USER1, 0, null)));
        String directoryAttributesAsString = mapper.writeValueAsString(new ElementAttributes(PARENT_DIRECTORY_UUID, "directory", "DIRECTORY", USER1, 0, null));
        String caseElementAttributesAsString = mapper.writeValueAsString(new ElementAttributes(CASE_UUID, "case", "CASE", USER1, 0L, null));
        String parametersElementAttributesAsString = mapper.writeValueAsString(new ElementAttributes(PARAMETERS_UUID, "voltageInitParametersName", ParametersType.VOLTAGE_INIT_PARAMETERS.name(), USER1, 0, null));
        String listElementsAttributesAsString = "[" + filterAttributesAsString + "," + privateStudyAttributesAsString + "," + formContingencyListAttributesAsString + "]";
        String caseInfosAttributesAsString = mapper.writeValueAsString(List.of(caseSpecificMetadata));
        String modificationElementAttributesAsString = mapper.writeValueAsString(new ElementAttributes(MODIFICATION_UUID, "one modif", "MODIFICATION", USER1, 0L, null));
        String modificationInfosAttributesAsString = mapper.writeValueAsString(List.of(modificationSpecificMetadata));
        String compositeModificationIdAsString = mapper.writeValueAsString(MODIFICATION_UUID);
        String newStudyUuidAsString = mapper.writeValueAsString(STUDY_COPY_UUID);
        String newCaseUuidAsString = mapper.writeValueAsString(CASE_COPY_UUID);
        String newContingencyUuidAsString = mapper.writeValueAsString(CONTINGENCY_LIST_COPY_UUID);
        String newFilterUuidAsString = mapper.writeValueAsString(FILTER_COPY_UUID);
        String newParametersUuidAsString = mapper.writeValueAsString(PARAMETER_COPY_UUID);
        String newElementUuidAsString = mapper.writeValueAsString(ELEMENT_COPY_UUID);
        String newElementAttributesAsString = mapper.writeValueAsString(new ElementAttributes(ELEMENT_UUID, STUDY1, "STUDY", USER1, 0, null));
        String listElementsAsString = "[" + newElementAttributesAsString + "," + publicStudyAttributesAsString + "]";

        final Dispatcher dispatcher = new Dispatcher() {
            @SneakyThrows(JsonProcessingException.class)
            @NotNull
            @Override
            public MockResponse dispatch(RecordedRequest request) {
                String path = Objects.requireNonNull(request.getPath());
                Buffer body = request.getBody();
                if (path.matches("/v1/studies/cases/" + NON_EXISTING_CASE_UUID + ".*") && "POST".equals(request.getMethod())) {
                    return new MockResponse(404);
                } else if (path.matches("/v1/studies/.*/notification?type=metadata_updated") && "POST".equals(request.getMethod())) {
                    return new MockResponse(200);
                } else if (path.matches("/v1/studies\\?duplicateFrom=" + PUBLIC_STUDY_UUID + ".*") && "POST".equals(request.getMethod())) {
                    return new MockResponse(200, Headers.of(HttpHeaders.CONTENT_TYPE, MediaType.APPLICATION_JSON_VALUE), newStudyUuidAsString);
                } else if (path.matches("/v1/studies.*") && "POST".equals(request.getMethod())) {
                    String bodyStr = body.readUtf8();
                    if (bodyStr.contains("filename=\"" + TEST_FILE_WITH_ERRORS + "\"")) {  // import file with errors
                        return new MockResponse(409);
                    } else {
                        return new MockResponse(200);
                    }
                } else if (path.matches("/v1/cases\\?duplicateFrom=" + CASE_UUID + ".*") && "POST".equals(request.getMethod())) {
                    return new MockResponse(200, Headers.of(HttpHeaders.CONTENT_TYPE, MediaType.APPLICATION_JSON_VALUE), newCaseUuidAsString);
                } else if (path.matches("/v1/cases.*") && "POST".equals(request.getMethod())) {
                    String bodyStr = body.readUtf8();
                    if (bodyStr.contains("filename=\"" + TEST_FILE_WITH_ERRORS + "\"")) {  // import file with errors
                        return new MockResponse.Builder().code(409).body("invalid file").build();
                    } else if (bodyStr.contains("filename=\"" + TEST_INCORRECT_FILE + "\"")) {  // import file with errors
                        return new MockResponse.Builder().code(422).body("file with bad extension").build();
                    } else {
                        return new MockResponse(200);
                    }
                } else if (path.matches("/v1/directories/" + PARENT_DIRECTORY_UUID + "/elements\\?allowNewName=.*") && "POST".equals(request.getMethod())) {
                    return new MockResponse(200, Headers.of(HttpHeaders.CONTENT_TYPE, MediaType.APPLICATION_JSON_VALUE), privateStudyAttributesAsString);
                } else if (path.matches("/v1/directories/" + PARENT_DIRECTORY_UUID2 + "/elements\\?allowNewName=.*") && "POST".equals(request.getMethod())) {
                    return new MockResponse(200, Headers.of(HttpHeaders.CONTENT_TYPE, MediaType.APPLICATION_JSON_VALUE), newDirectoryAttributesAsString);
                } else if (path.matches("/v1/directories/" + PARENT_DIRECTORY_WITH_ERROR_UUID + "/elements\\?allowNewName=.*") && "POST".equals(request.getMethod())) {
                    return new MockResponse(500);
                } else if (path.matches("/v1/elements/" + CONTINGENCY_LIST_UUID) && "GET".equals(request.getMethod())) {
                    return new MockResponse(200, Headers.of(HttpHeaders.CONTENT_TYPE, MediaType.APPLICATION_JSON_VALUE), formContingencyListAttributesAsString);
                } else if (path.equals("/v1/elements/" + CONTINGENCY_LIST_UUID + "/notification?type=UPDATE_DIRECTORY")) {
                    return new MockResponse(200, Headers.of(HttpHeaders.CONTENT_TYPE, MediaType.APPLICATION_JSON_VALUE), formContingencyListAttributesAsString);
                } else if (path.matches("/v1/elements/" + FILTER_UUID) && "GET".equals(request.getMethod())) {
                    return new MockResponse(200, Headers.of(HttpHeaders.CONTENT_TYPE, MediaType.APPLICATION_JSON_VALUE), filterAttributesAsString);
                } else if (path.equals("/v1/elements/" + FILTER_UUID + "/notification?type=UPDATE_DIRECTORY")) {
                    return new MockResponse(200, Headers.of(HttpHeaders.CONTENT_TYPE, MediaType.APPLICATION_JSON_VALUE), filterAttributesAsString);
                } else if (path.matches("/v1/elements/" + CASE_UUID) && "GET".equals(request.getMethod())) {
                    return new MockResponse(200, Headers.of(HttpHeaders.CONTENT_TYPE, MediaType.APPLICATION_JSON_VALUE), caseElementAttributesAsString);
                } else if (path.matches("/v1/elements/" + MODIFICATION_UUID) && "GET".equals(request.getMethod())) {
                    return new MockResponse(200, Headers.of(HttpHeaders.CONTENT_TYPE, MediaType.APPLICATION_JSON_VALUE), modificationElementAttributesAsString);
                } else if (path.matches("/v1/elements/" + PRIVATE_STUDY_UUID) && "GET".equals(request.getMethod())) {
                    return new MockResponse(200, Headers.of(HttpHeaders.CONTENT_TYPE, MediaType.APPLICATION_JSON_VALUE), privateStudyAttributesAsString);
                } else if (path.matches("/v1/elements/" + PUBLIC_STUDY_UUID) && "GET".equals(request.getMethod())) {
                    return new MockResponse(200, Headers.of(HttpHeaders.CONTENT_TYPE, MediaType.APPLICATION_JSON_VALUE), publicStudyAttributesAsString);
                } else if (path.matches("/v1/elements/" + PARAMETERS_UUID) && "GET".equals(request.getMethod())) {
                    return new MockResponse(200, Headers.of(HttpHeaders.CONTENT_TYPE, MediaType.APPLICATION_JSON_VALUE), parametersElementAttributesAsString);
                } else if (path.matches("/v1/elements\\?ids=" + FILTER_UUID + "," + FILTER_UUID_2 + "&elementTypes=FILTER") && "GET".equals(request.getMethod())) {
                    return new MockResponse(200, Headers.of(HttpHeaders.CONTENT_TYPE, MediaType.APPLICATION_JSON_VALUE), "[" + filterAttributesAsString + "," + filter2AttributesAsString + "]");
                } else if (path.matches("/v1/elements\\?ids=" + CASE_UUID) && "GET".equals(request.getMethod())) {
                    return new MockResponse(200, Headers.of(HttpHeaders.CONTENT_TYPE, MediaType.APPLICATION_JSON_VALUE), "[" + caseElementAttributesAsString + "]");
                } else if (path.matches("/v1/elements\\?ids=" + MODIFICATION_UUID) && "GET".equals(request.getMethod())) {
                    return new MockResponse(200, Headers.of(HttpHeaders.CONTENT_TYPE, MediaType.APPLICATION_JSON_VALUE), "[" + modificationElementAttributesAsString + "]");
                } else if (path.matches("/v1/filters/metadata\\?ids=" + FILTER_UUID + "," + FILTER_UUID_2) && "GET".equals(request.getMethod())) {
                    return new MockResponse(200, Headers.of(HttpHeaders.CONTENT_TYPE, MediaType.APPLICATION_JSON_VALUE), "[" + mapper.writeValueAsString(specificMetadata) + "," + mapper.writeValueAsString(specificMetadata2) + "]");
                } else if (path.matches("/v1/elements\\?ids=" + FILTER_UUID + "," + PRIVATE_STUDY_UUID + "," + CONTINGENCY_LIST_UUID) && "GET".equals(request.getMethod())) {
                    return new MockResponse(200, Headers.of(HttpHeaders.CONTENT_TYPE, MediaType.APPLICATION_JSON_VALUE), listElementsAttributesAsString);
                } else if (path.matches("/v1/elements\\?ids=" + ELEMENT_UUID + "," + PUBLIC_STUDY_UUID) && "GET".equals(request.getMethod())) {
                    return new MockResponse(200, Headers.of(HttpHeaders.CONTENT_TYPE, MediaType.APPLICATION_JSON_VALUE), listElementsAsString);
                } else if (path.matches("/v1/elements/" + ELEMENT_UUID) && "PUT".equals(request.getMethod())) {
                    return new MockResponse(200);
                } else if (path.matches("/v1/elements\\?targetDirectoryUuid=" + PARENT_DIRECTORY_UUID) && "PUT".equals(request.getMethod())) {
                    return new MockResponse(200);
                } else if (path.matches("/v1/elements/" + FORBIDDEN_ELEMENT_UUID) && "PUT".equals(request.getMethod())) {
                    return new MockResponse(403);
                } else if (path.matches("/v1/elements/.*") && "PUT".equals(request.getMethod())) {
                    return new MockResponse(200, Headers.of(HttpHeaders.CONTENT_TYPE, MediaType.APPLICATION_JSON_VALUE), newElementUuidAsString);
                } else if (path.matches("/v1/elements\\?duplicateFrom=.*&newElementUuid=.*") && "POST".equals(request.getMethod())) {
                    return new MockResponse(200);
                } else if (path.matches("/v1/contingency-lists/metadata[?]ids=" + CONTINGENCY_LIST_UUID) && "GET".equals(request.getMethod())) {
                    return new MockResponse(200, Headers.of(HttpHeaders.CONTENT_TYPE, MediaType.APPLICATION_JSON_VALUE), listOfFormContingencyListAttributesAsString.replace("elementUuid", "id"));
                } else if (path.matches("/v1/.*contingency-lists\\?duplicateFrom=" + CONTINGENCY_LIST_UUID) && "POST".equals(request.getMethod())) {
                    return new MockResponse(200, Headers.of(HttpHeaders.CONTENT_TYPE, MediaType.APPLICATION_JSON_VALUE), newContingencyUuidAsString);
                } else if (path.matches("/v1/script-contingency-lists\\?id=" + PARENT_DIRECTORY_WITH_ERROR_UUID) && "POST".equals(request.getMethod())) {
                    return new MockResponse(500);
                } else if (path.matches("/v1/script-contingency-lists.*") && "POST".equals(request.getMethod())) {
                    return new MockResponse(200);
                } else if (path.matches("/v1/form-contingency-lists.*") && "POST".equals(request.getMethod())) {
                    return new MockResponse(200);
                } else if (path.matches("/v1/identifier-contingency-lists.*") && "POST".equals(request.getMethod())) {
                    return new MockResponse(200);
                } else if (path.matches("/v1/form-contingency-lists/.*/new-script/.*") && "POST".equals(request.getMethod())) {
                    return new MockResponse(200);
                } else if (path.matches("/v1/filters/.*/new-script.*") && "POST".equals(request.getMethod())) {
                    return new MockResponse(200);
                } else if (path.matches("/v1/filters\\?duplicateFrom=" + FILTER_UUID) && "POST".equals(request.getMethod())) {
                    return new MockResponse(200, Headers.of(HttpHeaders.CONTENT_TYPE, MediaType.APPLICATION_JSON_VALUE), newFilterUuidAsString);
                } else if (path.matches("/v1/filters.*") && "POST".equals(request.getMethod())) {
                    return new MockResponse(200);
                } else if (path.matches("/v1/filters\\?id=.*") && "POST".equals(request.getMethod())) {
                    return new MockResponse(200);
                } else if (path.matches("/v1/filters/.*/replace-with-script") && "PUT".equals(request.getMethod())) {
                    return new MockResponse(200);
                } else if (path.matches("/v1/filters/.*") && "PUT".equals(request.getMethod())) {
                    return new MockResponse(200);
                } else if (path.matches("/v1/script-contingency-lists/.*") && "PUT".equals(request.getMethod())) {
                    return new MockResponse(200);
                } else if (path.matches("/v1/form-contingency-lists/.*") && "PUT".equals(request.getMethod())) {
                    return new MockResponse(200);
                } else if (path.matches("/v1/identifier-contingency-lists/.*") && "PUT".equals(request.getMethod())) {
                    return new MockResponse(200);
                } else if (path.matches("/v1/parameters\\?duplicateFrom=" + PARAMETERS_UUID) && "POST".equals(request.getMethod())) {
                    return new MockResponse(200, Headers.of(HttpHeaders.CONTENT_TYPE, MediaType.APPLICATION_JSON_VALUE), newParametersUuidAsString);
                } else if (path.matches("/v1/parameters.*")) {
                    return new MockResponse(200);
                } else if (path.matches("/v1/network-composite-modifications")) {
                    return new MockResponse(200, Headers.of(HttpHeaders.CONTENT_TYPE, MediaType.APPLICATION_JSON_VALUE), compositeModificationIdAsString);
<<<<<<< HEAD
                } else if (path.matches("/v1/messages/" + USER_WITH_CASE_LIMIT_NOT_EXCEEDED + "/user-message.*")) {
                    return new MockResponse(200);
                } else if (path.matches("/v1/root-directories") && "POST".equals(request.getMethod())) {
                    return new MockResponse(200, Headers.of(HttpHeaders.CONTENT_TYPE, MediaType.APPLICATION_JSON_VALUE), GENERIC_STRING);
=======
>>>>>>> f86ceacd
                } else if ("GET".equals(request.getMethod())) {
                    if (path.matches("/v1/root-directories[?]elementTypes")) {
                        return new MockResponse(200, Headers.of(HttpHeaders.CONTENT_TYPE, MediaType.APPLICATION_JSON_VALUE), GENERIC_STRING);
                    } else if (path.matches("/v1/directories/" + PARENT_DIRECTORY_UUID + "/elements[?]elementTypes&recursive=false")) {
                        return new MockResponse(200, Headers.of(HttpHeaders.CONTENT_TYPE, MediaType.APPLICATION_JSON_VALUE), GENERIC_STRING);
                    } else if (path.matches("/v1/elements/" + PARENT_DIRECTORY_UUID2 + "/path")) {
                        return new MockResponse(200, Headers.of(HttpHeaders.CONTENT_TYPE, MediaType.APPLICATION_JSON_VALUE), GENERIC_STRING);
                    } else if (path.matches("/v1/directories/" + PARENT_DIRECTORY_UUID2 + "/elementName/newNameCandidate[?]type=type")) {
                        return new MockResponse(200, Headers.of(HttpHeaders.CONTENT_TYPE, MediaType.APPLICATION_JSON_VALUE), GENERIC_STRING);
                    } else if (path.matches("/v1/elements/indexation-infos[?]directoryUuid=directoryUuid&userInput=userInput")) {
                        return new MockResponse(200, Headers.of(HttpHeaders.CONTENT_TYPE, MediaType.APPLICATION_JSON_VALUE), GENERIC_STRING);
                    } else if (path.matches("/v1/elements/" + ELEMENT_UUID)) {
                        return new MockResponse(200, Headers.of(HttpHeaders.CONTENT_TYPE, MediaType.APPLICATION_JSON_VALUE), newElementAttributesAsString);
                    } else if (path.matches("/v1/directories/" + PARENT_DIRECTORY_UUID + "/elements")) {
                        return new MockResponse(200);
                    } else if (path.matches("/v1/elements/" + PARENT_DIRECTORY_UUID)) {
                        return new MockResponse(200, Headers.of(HttpHeaders.CONTENT_TYPE, MediaType.APPLICATION_JSON_VALUE), directoryAttributesAsString);
                    } else if (path.matches("/v1/filters/metadata[?]ids=" + FILTER_UUID)) {
                        return new MockResponse(200, Headers.of(HttpHeaders.CONTENT_TYPE, MediaType.APPLICATION_JSON_VALUE), listOfFilterAttributesAsString.replace("elementUuid", "id"));
                    } else if (path.matches("/v1/cases/metadata[?]ids=" + CASE_UUID)) {
                        return new MockResponse(200, Headers.of(HttpHeaders.CONTENT_TYPE, MediaType.APPLICATION_JSON_VALUE), caseInfosAttributesAsString);
                    } else if (path.matches("/v1/network-modifications/metadata[?]ids=" + MODIFICATION_UUID)) {
                        return new MockResponse(200,
                                Headers.of(HttpHeaders.CONTENT_TYPE, MediaType.APPLICATION_JSON_VALUE),
                                modificationInfosAttributesAsString);
                    } else if (path.matches("/v1/network-composite-modification/" + COMPOSITE_MODIFICATION_UUID + "/network-modifications")) {
                        return new MockResponse(200,
                                Headers.of(HttpHeaders.CONTENT_TYPE, MediaType.APPLICATION_JSON_VALUE),
                                mapper.writeValueAsString(compositeModificationMetadata));
                    } else if (path.matches("/v1/network-composite-modification/.*") && "PUT".equals(request.getMethod())) {
                        return new MockResponse(200);
                    } else if (path.matches("/v1/studies/metadata[?]ids=" + PRIVATE_STUDY_UUID)) {
                        return new MockResponse(200, Headers.of(HttpHeaders.CONTENT_TYPE, MediaType.APPLICATION_JSON_VALUE), listOfPrivateStudyAttributesAsString.replace("elementUuid", "id"));
                    } else if (path.matches("/v1/users/" + USER_WITH_CASE_LIMIT_EXCEEDED + "/profile/max-cases")) {
                        return new MockResponse(200, Headers.of(HttpHeaders.CONTENT_TYPE, MediaType.APPLICATION_JSON_VALUE), "3");
                    } else if (path.matches("/v1/users/" + USER_WITH_CASE_LIMIT_NOT_EXCEEDED + "/profile/max-cases")) {
                        return new MockResponse(200, Headers.of(HttpHeaders.CONTENT_TYPE, MediaType.APPLICATION_JSON_VALUE), "5");
                    } else if (path.matches("/v1/users/" + USER_WITH_CASE_LIMIT_NOT_EXCEEDED_2 + "/profile/max-cases")) {
                        return new MockResponse(200, Headers.of(HttpHeaders.CONTENT_TYPE, MediaType.APPLICATION_JSON_VALUE), "5");
                    } else if (path.matches("/v1/users/" + USER_NOT_FOUND + "/profile/max-cases")) {
                        return new MockResponse(404);
                    } else if (path.matches("/v1/users/" + USER_UNEXPECTED_ERROR + "/profile/max-cases")) {
                        return new MockResponse(500);
                    } else if (path.matches("/v1/users/.*/profile/max-cases")) {
                        return new MockResponse(200);
                    } else if (path.matches("/v1/users/" + USER_WITH_CASE_LIMIT_EXCEEDED + "/cases/count")) {
                        return new MockResponse(200, Headers.of(HttpHeaders.CONTENT_TYPE, MediaType.APPLICATION_JSON_VALUE), "4");
                    } else if (path.matches("/v1/users/" + USER_WITH_CASE_LIMIT_NOT_EXCEEDED + "/cases/count")) {
                        return new MockResponse(200, Headers.of(HttpHeaders.CONTENT_TYPE, MediaType.APPLICATION_JSON_VALUE), "2");
                    } else if (path.matches("/v1/users/" + USER_WITH_CASE_LIMIT_NOT_EXCEEDED_2 + "/cases/count")) {
                        return new MockResponse(200, Headers.of(HttpHeaders.CONTENT_TYPE, MediaType.APPLICATION_JSON_VALUE), "1");
                    } else if (path.matches("/v1/users/.*/cases/count")) {
                        return new MockResponse(200, Headers.of(HttpHeaders.CONTENT_TYPE, MediaType.APPLICATION_JSON_VALUE), "0");
                    } else if (path.matches("/v1/elements/" + ELEMENT_UUID)) {
                        return new MockResponse(200, Headers.of(HttpHeaders.CONTENT_TYPE, MediaType.APPLICATION_JSON_VALUE), invalidElementAsString);
                    } else if (path.matches("/v1/cases-alert-threshold")) {
                        return new MockResponse(200, Headers.of(HttpHeaders.CONTENT_TYPE, MediaType.APPLICATION_JSON_VALUE), "40");
                    }
                } else if ("DELETE".equals(request.getMethod())) {
                    if (path.matches("/v1/filters/" + FILTER_UUID)) {
                        return new MockResponse(200);
                    } else if (path.matches("/v1/studies/" + PRIVATE_STUDY_UUID)) {
                        return new MockResponse(200);
                    } else if (path.matches("/v1/contingency-lists/" + CONTINGENCY_LIST_UUID)) {
                        return new MockResponse(200);
                    } else if (path.matches("/v1/network-modifications\\?uuids=" + MODIFICATION_UUID)) {
                        return new MockResponse(200);
                    } else if (path.matches("/v1/elements/" + INVALID_ELEMENT_UUID)) {
                        return new MockResponse(200);
                    } else if (path.matches("/v1/elements/" + PRIVATE_STUDY_UUID)) {
                        return new MockResponse(200);
                    } else if (path.matches("/v1/elements/" + FILTER_UUID)) {
                        return new MockResponse(200);
                    } else if (path.matches("/v1/elements/" + CONTINGENCY_LIST_UUID)) {
                        return new MockResponse(200);
                    } else if (path.matches("/v1/elements/" + PARENT_DIRECTORY_UUID)) {
                        return new MockResponse(200);
                    } else if (path.matches("/v1/elements/" + PARAMETERS_UUID)) {
                        return new MockResponse(200);
                    } else if (path.matches("/v1/elements/" + MODIFICATION_UUID)) {
                        return new MockResponse(200);
                    } else if (path.matches("/v1/(cases|elements)/" + CASE_UUID)) {
                        return new MockResponse(200);
                    } else if (path.matches("/v1/parameters/" + PARAMETERS_UUID)) {
                        return new MockResponse(200);
                    } else if (path.matches("/v1/elements\\?ids=([^,]+,){2,}[^,]+$")) {
                        return new MockResponse(200);
                    }
                    return new MockResponse(404);
                } else if ("HEAD".equals(request.getMethod())) {
                    if (path.matches("/v1/elements\\?forDeletion=true&ids=" + FORBIDDEN_STUDY_UUID)) {
                        return new MockResponse(403);
                    } else if (path.matches("/v1/elements\\?forDeletion=true&ids=" + NOT_FOUND_STUDY_UUID)) {
                        return new MockResponse(404);
                    } else if (path.matches("/v1/elements\\?forUpdate=true&ids=" + FORBIDDEN_ELEMENT_UUID) && USER_NOT_ALLOWED.equals(request.getHeaders().get("userId"))) {
                        return new MockResponse(403);
                    } else if (path.matches("/v1/elements\\?forDeletion=true&ids=.*") || path.matches("/v1/elements\\?forUpdate=true&ids=.*")) {
                        return new MockResponse(200);
                    } else if (path.matches("/v1/directories/" + PARENT_DIRECTORY_UUID2 + "/elements/elementName/types/type")) {
                        return new MockResponse(200);
                    }
                }
                return new MockResponse(418);
            }
        };
        server.setDispatcher(dispatcher);
        server.start();
        output.receive(TIMEOUT, USER_MESSAGE_DESTINATION);
    }

    @Test
    void testCreateStudyFromExistingCase() throws Exception {
        mockMvc.perform(post("/v1/explore/studies/" + STUDY1 + "/cases/" + CASE_UUID + "?description=desc&parentDirectoryUuid=" + PARENT_DIRECTORY_UUID)
                .param("duplicateCase", "false")
                .header("userId", "userId")
                .param("caseFormat", "XIIDM")
                .contentType(MediaType.APPLICATION_JSON)
        ).andExpect(status().isOk());
    }

    @Test
    void testCreateStudyFromExistingCaseError() throws Exception {
        mockMvc.perform(post("/v1/explore/studies/" + STUDY1 + "/cases/" + NON_EXISTING_CASE_UUID + "?description=desc&parentDirectoryUuid=" + PARENT_DIRECTORY_UUID)
                        .header("userId", USER1)
                        .param("caseFormat", "XIIDM")
                        .contentType(MediaType.APPLICATION_JSON))
                .andExpect(status().isNotFound());
    }

    @Test
    void testCreateCase() throws Exception {
        try (InputStream is = new FileInputStream(ResourceUtils.getFile("classpath:" + TEST_FILE))) {
            MockMultipartFile mockFile = new MockMultipartFile("caseFile", TEST_FILE, MediaType.TEXT_XML_VALUE, is);

            mockMvc.perform(multipart("/v1/explore/cases/{caseName}?description={description}&parentDirectoryUuid={parentDirectoryUuid}",
                            STUDY1, "description", PARENT_DIRECTORY_UUID).file(mockFile)
                            .header("userId", USER1)
                            .contentType(MediaType.MULTIPART_FORM_DATA)
                    )
                    .andExpect(status().isOk());
        }
    }

    @Test
    void testCaseCreationError() throws Exception {
        try (InputStream is = new FileInputStream(ResourceUtils.getFile("classpath:" + TEST_FILE_WITH_ERRORS))) {
            MockMultipartFile mockFile = new MockMultipartFile("caseFile", TEST_FILE_WITH_ERRORS, MediaType.TEXT_XML_VALUE, is);

            mockMvc.perform(multipart("/v1/explore/cases/{caseName}?description={description}&parentDirectoryUuid={parentDirectoryUuid}",
                            STUDY_ERROR_NAME, "description", PARENT_DIRECTORY_UUID).file(mockFile)
                            .header("userId", USER1)
                            .contentType(MediaType.MULTIPART_FORM_DATA))
                    .andExpect(status().isBadRequest());
        }
    }

    @Test
    void testCreateScriptContingencyList() throws Exception {
        mockMvc.perform(post("/v1/explore/script-contingency-lists/{listName}?&parentDirectoryUuid={parentDirectoryUuid}&description={description}}",
                "contingencyListScriptName", PARENT_DIRECTORY_UUID, null)
                .header("userId", USER1)
                .contentType(MediaType.APPLICATION_JSON)
                .content("\"Contingency list content\"")
        ).andExpect(status().isOk());
    }

    @Test
    void testCreateScriptContingencyListError() throws Exception {
        mockMvc.perform(post("/v1/explore/script-contingency-lists/{listName}?&parentDirectoryUuid={parentDirectoryUuid}&description={description}}",
                "contingencyListScriptName", PARENT_DIRECTORY_WITH_ERROR_UUID, null)
                .header("userId", USER1)
                .contentType(MediaType.APPLICATION_JSON)
                .content("\"Contingency list content\"")
        ).andExpect(status().isInternalServerError());
    }

    @Test
    void testCreateFormContingencyList() throws Exception {
        mockMvc.perform(post("/v1/explore/form-contingency-lists/{listName}?parentDirectoryUuid={parentDirectoryUuid}&description={description}",
                FILTER_CONTINGENCY_LIST, PARENT_DIRECTORY_UUID, null)
                .header("userId", USER1)
                .contentType(MediaType.APPLICATION_JSON)
                .content("\"Contingency list content\"")
        ).andExpect(status().isOk());
    }

    @Test
    void testCreateIdentifierContingencyList() throws Exception {
        mockMvc.perform(post("/v1/explore/identifier-contingency-lists/{listName}?parentDirectoryUuid={parentDirectoryUuid}&description={description}",
                "identifierContingencyListName", PARENT_DIRECTORY_UUID, null)
                .header("userId", USER1)
                .contentType(MediaType.APPLICATION_JSON)
                .content("\"Contingency list content\"")
        ).andExpect(status().isOk());
    }

    @Test
    void testNewScriptFromFormContingencyList() throws Exception {
        mockMvc.perform(post("/v1/explore/form-contingency-lists/{id}/new-script/{scriptName}?parentDirectoryUuid={parentDirectoryUuid}",
                CONTINGENCY_LIST_UUID, "scriptName", PARENT_DIRECTORY_UUID)
                .header("userId", USER1)
        ).andExpect(status().isOk());
    }

    @Test
    void testReplaceFormContingencyListWithScript() throws Exception {
        mockMvc.perform(post("/v1/explore/form-contingency-lists/{id}/replace-with-script",
                CONTINGENCY_LIST_UUID)
                .header("userId", USER1)
        ).andExpect(status().isOk());
    }

    @Test
    void testCreateFilter() throws Exception {
        mockMvc.perform(post("/v1/explore/filters?name={name}&type={type}&parentDirectoryUuid={parentDirectoryUuid}&description={description}",
                "contingencyListScriptName", "", PARENT_DIRECTORY_UUID, null)
                .header("userId", USER1)
                .contentType(MediaType.APPLICATION_JSON)
                .content("\"Filter content\"")
        ).andExpect(status().isOk());
    }

    @Test
    void testCreateParameters() throws Exception {
        mockMvc.perform(post("/v1/explore/parameters?name={name}&type={type}&description={description}&parentDirectoryUuid={parentDirectoryUuid}",
                "paramName", ParametersType.VOLTAGE_INIT_PARAMETERS.name(), "comment", PARENT_DIRECTORY_UUID)
                .header("userId", USER1)
                .contentType(MediaType.APPLICATION_JSON)
                .content("\"Parameters content\"")
        ).andExpect(status().isOk());
    }

    @Test
    void testUpdateParameters() throws Exception {
        mockMvc.perform(put("/v1/explore/parameters/{id}?name={name}&type={type}&parentDirectoryUuid={parentDirectoryUuid}",
                PARAMETERS_UUID, "", ParametersType.VOLTAGE_INIT_PARAMETERS.name(), PARENT_DIRECTORY_UUID)
                .header("userId", USER1)
                .contentType(MediaType.APPLICATION_JSON)
                .content("\"new Parameters content\"")
        ).andExpect(status().isOk());
    }

    @Test
    void testNewScriptFromFilter() throws Exception {
        mockMvc.perform(post("/v1/explore/filters/{id}/new-script/{scriptName}?parentDirectoryUuid={parentDirectoryUuid}",
                FILTER_UUID, "scriptName", PARENT_DIRECTORY_UUID)
                .header("userId", USER1)
        ).andExpect(status().isOk());
    }

    @Test
    void testReplaceFilterWithScript() throws Exception {
        mockMvc.perform(post("/v1/explore/filters/{id}/replace-with-script",
                FILTER_UUID)
                .header("userId", USER1)
        ).andExpect(status().isOk());
    }

    private void deleteElement(UUID elementUUid) throws Exception {
        mockMvc.perform(delete("/v1/explore/elements/{elementUuid}",
                        elementUUid).header("userId", USER1))
                .andExpect(status().isOk());
    }

    private void deleteElements(List<UUID> elementUuids, UUID parentUuid) throws Exception {
        var ids = elementUuids.stream().map(UUID::toString).collect(Collectors.joining(","));
        mockMvc.perform(delete("/v1/explore/elements/{parentUuid}?ids=" + ids, parentUuid)
                        .header("userId", USER1))
                .andExpect(status().isOk());
    }

    private void deleteElementInvalidType(UUID elementUUid) throws Exception {
        mockMvc.perform(delete("/v1/explore/elements/{elementUuid}", elementUUid)
                        .header("userId", USER1))
                .andExpect(status().is2xxSuccessful());
    }

    private void deleteElementNotAllowed(UUID elementUUid, int status) throws Exception {
        mockMvc.perform(delete("/v1/explore/elements/{elementUuid}",
                        elementUUid).header("userId", USER1))
                .andExpect(status().is(status));
    }

    private void deleteElementsNotAllowed(List<UUID> elementUuids, UUID parentUuid, int status) throws Exception {
        var ids = elementUuids.stream().map(UUID::toString).collect(Collectors.joining(","));
        mockMvc.perform(delete("/v1/explore/elements/{parentUuid}?ids=" + ids, parentUuid)
                        .header("userId", USER1))
                .andExpect(status().is(status));
    }

    @Test
    void testDeleteElement() throws Exception {
        deleteElements(List.of(FILTER_UUID, PRIVATE_STUDY_UUID, CONTINGENCY_LIST_UUID, CASE_UUID), PARENT_DIRECTORY_UUID);
        deleteElement(FILTER_UUID);
        deleteElement(PRIVATE_STUDY_UUID);
        deleteElement(CONTINGENCY_LIST_UUID);
        deleteElementInvalidType(INVALID_ELEMENT_UUID);
        deleteElement(PARENT_DIRECTORY_UUID);
        deleteElement(CASE_UUID);
        deleteElement(PARAMETERS_UUID);
        deleteElement(MODIFICATION_UUID);
        deleteElementsNotAllowed(List.of(FORBIDDEN_STUDY_UUID), PARENT_DIRECTORY_UUID, 403);
        deleteElementsNotAllowed(List.of(NOT_FOUND_STUDY_UUID), PARENT_DIRECTORY_UUID, 404);
        deleteElementNotAllowed(FORBIDDEN_STUDY_UUID, 403);
        deleteElementNotAllowed(NOT_FOUND_STUDY_UUID, 404);
    }

    @Test
    void testGetElementsMetadata() throws Exception {
        mockMvc.perform(get("/v1/explore/elements/metadata?ids=" + FILTER_UUID + "," + PRIVATE_STUDY_UUID + "," + CONTINGENCY_LIST_UUID)
                .header("userId", USER1)
        ).andExpectAll(status().isOk());

        ElementAttributes filter1 = new ElementAttributes(FILTER_UUID, FILTER_CONTINGENCY_LIST, FILTER, USER1, 0L, null, specificMetadata);
        ElementAttributes filter2 = new ElementAttributes(FILTER_UUID_2, FILTER_CONTINGENCY_LIST_2, FILTER, USER1, 0L, null, specificMetadata2);

        mockMvc.perform(get("/v1/explore/elements/metadata?ids=" + FILTER_UUID + "," + FILTER_UUID_2 + "&equipmentTypes=&elementTypes=FILTER")
            .header("userId", USER1))
            .andExpectAll(
                status().isOk(),
                content().string(mapper.writeValueAsString(List.of(filter1, filter2)))
            );

        mockMvc.perform(get("/v1/explore/elements/metadata?ids=" + FILTER_UUID + "," + FILTER_UUID_2 + "&equipmentTypes=GENERATOR&elementTypes=FILTER")
            .header("userId", USER1))
            .andExpectAll(
                status().isOk(),
                content().string(mapper.writeValueAsString(List.of()))
            );

        mockMvc.perform(get("/v1/explore/elements/metadata?ids=" + FILTER_UUID + "," + FILTER_UUID_2 + "&equipmentTypes=LINE&elementTypes=FILTER")
            .header("userId", USER1))
            .andExpectAll(
                status().isOk(),
                content().string(mapper.writeValueAsString(List.of(filter2)))
            );
    }

    @Test
    void testDuplicateCase() throws Exception {
        mockMvc.perform(post("/v1/explore/cases?duplicateFrom={caseUuid}&parentDirectoryUuid={parentDirectoryUuid}",
                        CASE_UUID, PARENT_DIRECTORY_UUID).header("userId", USER1))
                .andExpect(status().isOk());
    }

    @Test
    void testDuplicateFilter() throws Exception {
        mockMvc.perform(post("/v1/explore/filters?duplicateFrom={filterUuid}&parentDirectoryUuid={parentDirectoryUuid}",
                FILTER_UUID, PARENT_DIRECTORY_UUID)
                .header("userId", USER1)).andExpect(status().isOk());
    }

    @Test
    void testDuplicateScriptContingencyList() throws Exception {
        mockMvc.perform(post("/v1/explore/contingency-lists?duplicateFrom={scriptContingencyListUuid}&type={contingencyListsType}&parentDirectoryUuid={parentDirectoryUuid}",
                        CONTINGENCY_LIST_UUID, ContingencyListType.SCRIPT, PARENT_DIRECTORY_UUID)
                        .header("userId", USER1))
                .andExpect(status().isOk());
    }

    @Test
    void testDuplicateFormContingencyList() throws Exception {
        mockMvc.perform(post("/v1/explore/contingency-lists?duplicateFrom={formContingencyListUuid}&type={contingencyListsType}&parentDirectoryUuid={parentDirectoryUuid}",
                CONTINGENCY_LIST_UUID, ContingencyListType.FORM, PARENT_DIRECTORY_UUID)
                .header("userId", USER1)
        ).andExpect(status().isOk());
    }

    @Test
    void testDuplicateIdentifierContingencyList() throws Exception {
        mockMvc.perform(post("/v1/explore/contingency-lists?duplicateFrom={identifierContingencyListUuid}&type={contingencyListsType}&parentDirectoryUuid={parentDirectoryUuid}",
                CONTINGENCY_LIST_UUID, ContingencyListType.IDENTIFIERS, PARENT_DIRECTORY_UUID)
                .header("userId", USER1)
        ).andExpect(status().isOk());
    }

    @Test
    void testDuplicateStudy() throws Exception {
        mockMvc.perform(post("/v1/explore/studies?duplicateFrom={studyUuid}&parentDirectoryUuid={parentDirectoryUuid}",
                        PUBLIC_STUDY_UUID, PARENT_DIRECTORY_UUID)
                .header("userId", USER1)
        ).andExpect(status().isOk());
    }

    @Test
    void testDuplicateParameters() throws Exception {
        mockMvc.perform(post("/v1/explore/parameters?duplicateFrom={parameterUuid}&type={type}&parentDirectoryUuid={parentDirectoryUuid}",
                        PARAMETERS_UUID, ParametersType.LOADFLOW_PARAMETERS, PARENT_DIRECTORY_UUID)
                .header("userId", USER1))
            .andExpect(status().isOk());
    }

    @Test
    void testCaseCreationErrorWithBadExtension() throws Exception {
        try (InputStream is = new FileInputStream(ResourceUtils.getFile("classpath:" + TEST_INCORRECT_FILE))) {
            MockMultipartFile mockFile = new MockMultipartFile("caseFile", TEST_INCORRECT_FILE, MediaType.TEXT_XML_VALUE, is);

            mockMvc.perform(multipart("/v1/explore/cases/{caseName}?description={description}&parentDirectoryUuid={parentDirectoryUuid}",
                            STUDY_ERROR_NAME, "description", PARENT_DIRECTORY_UUID).file(mockFile)
                            .header("userId", USER1)
                            .contentType(MediaType.MULTIPART_FORM_DATA))
                    .andExpect(status().isUnprocessableEntity());
        }
    }

    @Test
    void testChangeFilter(final MockWebServer server) throws Exception {
        final String filter = "{\"type\":\"CRITERIA\",\"equipmentFilterForm\":{\"equipmentType\":\"BATTERY\",\"name\":\"test bbs\",\"countries\":[\"BS\"],\"nominalVoltage\":{\"type\":\"LESS_THAN\",\"value1\":545430,\"value2\":null},\"freeProperties\":{\"region\":[\"north\"],\"totallyFree\":[\"6555\"],\"tso\":[\"ceps\"]}}}";
        final String name = "filter name";
        final String description = "new filter description";
        mockMvc.perform(put("/v1/explore/filters/{id}",
                FILTER_UUID)
                .contentType(APPLICATION_JSON)
                .content(filter)
                .param("name", name)
                .param("description", description)
                .header("userId", USER1)
        ).andExpect(status().isOk());

        verifyFilterOrContingencyUpdateRequests(server, "/v1/filters/");
    }

    @Test
    void testModifyScriptContingencyList(final MockWebServer server) throws Exception {
        final String scriptContingency = "{\"script\":\"alert(\\\"script contingency\\\")\"}";
        final String name = "script name";
        final String description = "description";
        mockMvc.perform(put("/v1/explore/contingency-lists/{id}",
                SCRIPT_ID_BASE_FORM_CONTINGENCY_LIST_UUID)
                .contentType(APPLICATION_JSON)
                .content(scriptContingency)
                .param("name", name)
                .param("description", description)
                .param("contingencyListType", ContingencyListType.SCRIPT.name())
                .header("userId", USER1)
        ).andExpect(status().isOk());

        verifyFilterOrContingencyUpdateRequests(server, "/v1/script-contingency-lists");
    }

    @Test
    void testModifyFormContingencyList(final MockWebServer server) throws Exception {
        final String formContingency = "{\"equipmentType\":\"LINE\",\"name\":\"contingency EN update1\",\"countries1\":[\"AL\"],\"countries2\":[],\"nominalVoltage1\":{\"type\":\"EQUALITY\",\"value1\":45340,\"value2\":null},\"nominalVoltage2\":null,\"freeProperties1\":{},\"freeProperties2\":{}}";
        final String name = "form contingency name";
        final String description = "form contingency description";
        mockMvc.perform(put("/v1/explore/contingency-lists/{id}",
                SCRIPT_ID_BASE_FORM_CONTINGENCY_LIST_UUID)
                .contentType(APPLICATION_JSON)
                .content(formContingency)
                .param("name", name)
                .param("description", description)
                .param("contingencyListType", ContingencyListType.FORM.name())
                .header("userId", USER1)
        ).andExpect(status().isOk());

        verifyFilterOrContingencyUpdateRequests(server, "/v1/form-contingency-lists/");
    }

    @Test
    void testModifyIdentifierContingencyList(final MockWebServer server) throws Exception {
        final String identifierContingencyList = "{\"identifierContingencyList\":{\"type\":\"identifier\",\"version\":\"1.0\",\"identifiableType\":\"LINE\",\"identifiers\":[{\"type\":\"LIST\",\"identifierList\":[{\"type\":\"ID_BASED\",\"identifier\":\"34\"},{\"type\":\"ID_BASED\",\"identifier\":\"qs\"}]}]},\"type\":\"IDENTIFIERS\"}";
        final String name = "identifier contingencyList name";
        final String description = "identifier contingencyList description";
        mockMvc.perform(put("/v1/explore/contingency-lists/{id}",
                SCRIPT_ID_BASE_FORM_CONTINGENCY_LIST_UUID)
                .contentType(APPLICATION_JSON)
                .content(identifierContingencyList)
                .param("name", name)
                .param("contingencyListType", ContingencyListType.IDENTIFIERS.name())
                .param("description", description)
                .header("userId", USER1)
        ).andExpect(status().isOk());

        verifyFilterOrContingencyUpdateRequests(server, "/v1/identifier-contingency-lists/");
    }

    private void verifyFilterOrContingencyUpdateRequests(final MockWebServer server, String contingencyOrFilterPath) {
        var requests = TestUtils.getRequestsWithBodyDone(2, server);
        assertTrue(requests.stream().anyMatch(r -> r.getPath().contains(contingencyOrFilterPath)), "elementAttributes updated");
        assertTrue(requests.stream().anyMatch(r -> r.getPath().contains("/v1/elements")), "name updated");
    }

    @Test
    void testGetMetadata() throws Exception {
        MvcResult result = mockMvc.perform(get("/v1/explore/elements/metadata?ids=" + CASE_UUID)
                .header("userId", USER1))
                .andExpect(status().isOk())
                .andReturn();
        String res = result.getResponse().getContentAsString();
        List<ElementAttributes> elementsMetadata = mapper.readValue(res, new TypeReference<>() { });
        String caseAttributesAsString = mapper.writeValueAsString(new ElementAttributes(CASE_UUID, "case", "CASE", USER1, 0L, null, caseSpecificMetadata));
        assertEquals(1, elementsMetadata.size());
        assertEquals(mapper.writeValueAsString(elementsMetadata.get(0)), caseAttributesAsString);
    }

    @Test
    void testCreateNetworkCompositeModifications() throws Exception {
        List<UUID> modificationUuids = Arrays.asList(MODIFICATION_UUID, UUID.randomUUID());
        mockMvc.perform(post("/v1/explore/composite-modifications?name={name}&description={description}&parentDirectoryUuid={parentDirectoryUuid}",
                "nameModif", "descModif", PARENT_DIRECTORY_UUID)
                .header("userId", USER1)
                .contentType(MediaType.APPLICATION_JSON)
                .content(mapper.writeValueAsString(modificationUuids))
        ).andExpect(status().isOk());
    }

    @Test
    void testModifyCompositeModifications(final MockWebServer server) throws Exception {
        final String name = "script name";
        mockMvc.perform(
                put("/v1/explore/composite-modification/{id}", COMPOSITE_MODIFICATION_UUID)
                        .contentType(APPLICATION_JSON)
                        .param("name", name)
                        .header("userId", USER1)
        ).andExpect(status().isOk());
    }

    @Test
    void testGetModificationMetadata() throws Exception {
        final String expectedResult = mapper.writeValueAsString(new ElementAttributes(MODIFICATION_UUID, "one modif", "MODIFICATION", USER1, 0L, null, modificationSpecificMetadata));
        MvcResult result = mockMvc.perform(get("/v1/explore/elements/metadata?ids=" + MODIFICATION_UUID)
                        .header("userId", USER1))
                .andExpect(status().isOk())
                .andReturn();
        String response = result.getResponse().getContentAsString();
        List<ElementAttributes> elementsMetadata = mapper.readValue(response, new TypeReference<>() { });
        assertEquals(1, elementsMetadata.size());
        assertEquals(mapper.writeValueAsString(elementsMetadata.get(0)), expectedResult);
    }

    @Test
    void testGetCompositeModificationContent() throws Exception {
        MvcResult result = mockMvc.perform(get("/v1/explore/composite-modification/" + COMPOSITE_MODIFICATION_UUID + "/network-modifications")
                .header("userId", USER1)
                ).andExpect(status().isOk())
                .andReturn();
        String response = result.getResponse().getContentAsString();
        List<Map<String, Object>> metadata = mapper.readValue(response, new TypeReference<>() { });
        assertEquals(2, metadata.size());
    }

    @Test
    void testMaxCaseCreationExceeded() throws Exception {
        //test create a study with a user that already exceeded his cases limit
        MvcResult result = mockMvc.perform(post("/v1/explore/studies/" + STUDY1 + "/cases/" + CASE_UUID + "?description=desc&parentDirectoryUuid=" + PARENT_DIRECTORY_UUID)
                        .param("duplicateCase", "false")
                        .header("userId", USER_WITH_CASE_LIMIT_EXCEEDED)
                        .param("caseFormat", "XIIDM")
                        .contentType(APPLICATION_JSON)
                ).andExpect(status().isForbidden())
                .andReturn();
        assertTrue(result.getResponse().getContentAsString().contains(MAX_ELEMENTS_EXCEEDED.name()));

        //test duplicate a study with a user that already exceeded his cases limit
        result = mockMvc.perform(post("/v1/explore/studies?duplicateFrom={studyUuid}&parentDirectoryUuid={parentDirectoryUuid}",
                PUBLIC_STUDY_UUID, PARENT_DIRECTORY_UUID)
                .header("userId", USER_WITH_CASE_LIMIT_EXCEEDED)
        ).andExpect(status().isForbidden())
                .andReturn();
        assertTrue(result.getResponse().getContentAsString().contains(MAX_ELEMENTS_EXCEEDED.name()));

        //test duplicate a case with a user that already exceeded his cases limit
        result = mockMvc.perform(post("/v1/explore/cases?duplicateFrom={caseUuid}&parentDirectoryUuid={parentDirectoryUuid}",
                        CASE_UUID, PARENT_DIRECTORY_UUID).header("userId", USER_WITH_CASE_LIMIT_EXCEEDED))
                .andExpect(status().isForbidden())
                .andReturn();
        assertTrue(result.getResponse().getContentAsString().contains(MAX_ELEMENTS_EXCEEDED.name()));

        //test create a case with a user that already exceeded his cases limit
        try (InputStream is = new FileInputStream(ResourceUtils.getFile("classpath:" + TEST_FILE))) {
            MockMultipartFile mockFile = new MockMultipartFile("caseFile", TEST_FILE, MediaType.TEXT_XML_VALUE, is);

            result = mockMvc.perform(multipart("/v1/explore/cases/{caseName}?description={description}&parentDirectoryUuid={parentDirectoryUuid}",
                            STUDY1, "description", PARENT_DIRECTORY_UUID).file(mockFile)
                            .header("userId", USER_WITH_CASE_LIMIT_EXCEEDED)
                            .contentType(MediaType.MULTIPART_FORM_DATA)
                    )
                    .andExpect(status().isForbidden())
                    .andReturn();
            assertTrue(result.getResponse().getContentAsString().contains(MAX_ELEMENTS_EXCEEDED.name()));
            assertTrue(result.getResponse().getContentAsString().contains("max allowed cases : 3"));
        }
    }

    @Test
    void testMaxCaseCreationNotExceeded() throws Exception {
        //test create a study with a user that hasn't already exceeded his cases limit
        mockMvc.perform(post("/v1/explore/studies/" + STUDY1 + "/cases/" + CASE_UUID + "?description=desc&parentDirectoryUuid=" + PARENT_DIRECTORY_UUID)
                        .param("duplicateCase", "false")
                        .header("userId", USER_WITH_CASE_LIMIT_NOT_EXCEEDED)
                        .param("caseFormat", "XIIDM")
                        .contentType(APPLICATION_JSON)
                ).andExpect(status().isOk());

        //test duplicate a study with a user that hasn't already exceeded his cases limit
        mockMvc.perform(post("/v1/explore/studies?duplicateFrom={studyUuid}&parentDirectoryUuid={parentDirectoryUuid}",
                        PUBLIC_STUDY_UUID, PARENT_DIRECTORY_UUID)
                        .header("userId", USER_WITH_CASE_LIMIT_NOT_EXCEEDED)
                ).andExpect(status().isOk());

        //test duplicate a case with a user that hasn't already exceeded his cases limit
        mockMvc.perform(post("/v1/explore/cases?duplicateFrom={caseUuid}&parentDirectoryUuid={parentDirectoryUuid}",
                        CASE_UUID, PARENT_DIRECTORY_UUID).header("userId", USER_WITH_CASE_LIMIT_NOT_EXCEEDED))
                .andExpect(status().isOk());

        //test create a case with a user that hasn't already exceeded his cases limit
        try (InputStream is = new FileInputStream(ResourceUtils.getFile("classpath:" + TEST_FILE))) {
            MockMultipartFile mockFile = new MockMultipartFile("caseFile", TEST_FILE, MediaType.TEXT_XML_VALUE, is);

            mockMvc.perform(multipart("/v1/explore/cases/{caseName}?description={description}&parentDirectoryUuid={parentDirectoryUuid}",
                            STUDY1, "description", PARENT_DIRECTORY_UUID).file(mockFile)
                            .header("userId", USER_WITH_CASE_LIMIT_NOT_EXCEEDED)
                            .contentType(MediaType.MULTIPART_FORM_DATA)
                    )
                    .andExpect(status().isOk())
                    .andReturn();
        }
    }

    @Test
    void testMaxCaseCreationProfileNotSet() throws Exception {
        //test create a study with a user that has no profile to limit his case creation
        mockMvc.perform(post("/v1/explore/studies/" + STUDY1 + "/cases/" + CASE_UUID + "?description=desc&parentDirectoryUuid=" + PARENT_DIRECTORY_UUID)
                .param("duplicateCase", "false")
                .header("userId", USER_NOT_FOUND)
                .param("caseFormat", "XIIDM")
                .contentType(APPLICATION_JSON)
        ).andExpect(status().isOk());

        //test duplicate a study with a user that has no profile to limit his case creation
        mockMvc.perform(post("/v1/explore/studies?duplicateFrom={studyUuid}&parentDirectoryUuid={parentDirectoryUuid}",
                PUBLIC_STUDY_UUID, PARENT_DIRECTORY_UUID)
                .header("userId", USER_NOT_FOUND)
        ).andExpect(status().isOk());

        //test duplicate a case with a user that has no profile to limit his case creation
        mockMvc.perform(post("/v1/explore/cases?duplicateFrom={caseUuid}&parentDirectoryUuid={parentDirectoryUuid}",
                        CASE_UUID, PARENT_DIRECTORY_UUID).header("userId", USER_NOT_FOUND))
                .andExpect(status().isOk());

        //test create a case with a user that has no profile to limit his case creation
        try (InputStream is = new FileInputStream(ResourceUtils.getFile("classpath:" + TEST_FILE))) {
            MockMultipartFile mockFile = new MockMultipartFile("caseFile", TEST_FILE, MediaType.TEXT_XML_VALUE, is);

            mockMvc.perform(multipart("/v1/explore/cases/{caseName}?description={description}&parentDirectoryUuid={parentDirectoryUuid}",
                            STUDY1, "description", PARENT_DIRECTORY_UUID).file(mockFile)
                            .header("userId", USER_NOT_FOUND)
                            .contentType(MediaType.MULTIPART_FORM_DATA)
                    )
                    .andExpect(status().isOk())
                    .andReturn();
        }
    }

    @Test
    void testMaxCaseCreationWithRemoteException() throws Exception {
        //test create a study with a remote unexpected exception
        mockMvc.perform(post("/v1/explore/studies/" + STUDY1 + "/cases/" + CASE_UUID + "?description=desc&parentDirectoryUuid=" + PARENT_DIRECTORY_UUID)
                .param("duplicateCase", "false")
                .header("userId", USER_UNEXPECTED_ERROR)
                .param("caseFormat", "XIIDM")
                .contentType(APPLICATION_JSON)
        ).andExpect(status().isBadRequest());

        //test duplicate a study with a remote unexpected exception
        mockMvc.perform(post("/v1/explore/studies?duplicateFrom={studyUuid}&parentDirectoryUuid={parentDirectoryUuid}",
                PUBLIC_STUDY_UUID, PARENT_DIRECTORY_UUID)
                .header("userId", USER_UNEXPECTED_ERROR)
        ).andExpect(status().isBadRequest());

        //test duplicate a case with a remote unexpected exception
        mockMvc.perform(post("/v1/explore/cases?duplicateFrom={caseUuid}&parentDirectoryUuid={parentDirectoryUuid}",
                        CASE_UUID, PARENT_DIRECTORY_UUID).header("userId", USER_UNEXPECTED_ERROR))
                .andExpect(status().isBadRequest());

        //test create a case with a remote unexpected exception
        try (InputStream is = new FileInputStream(ResourceUtils.getFile("classpath:" + TEST_FILE))) {
            MockMultipartFile mockFile = new MockMultipartFile("caseFile", TEST_FILE, MediaType.TEXT_XML_VALUE, is);

            mockMvc.perform(multipart("/v1/explore/cases/{caseName}?description={description}&parentDirectoryUuid={parentDirectoryUuid}",
                            STUDY1, "description", PARENT_DIRECTORY_UUID).file(mockFile)
                            .header("userId", USER_UNEXPECTED_ERROR)
                            .contentType(MediaType.MULTIPART_FORM_DATA)
                    )
                    .andExpect(status().isBadRequest());
        }
    }

    @Test
    void testCaseAlertThreshold(final MockWebServer server) throws Exception {
        //Perform a study creation while USER_WITH_CASE_LIMIT_NOT_EXCEEDED_2 has not yet reached the defined case alert threshold, no message sent to him
        mockMvc.perform(post("/v1/explore/studies/" + STUDY1 + "/cases/" + CASE_UUID + "?description=desc&parentDirectoryUuid=" + PARENT_DIRECTORY_UUID)
            .param("duplicateCase", "false")
            .header("userId", USER_WITH_CASE_LIMIT_NOT_EXCEEDED_2)
            .param("caseFormat", "XIIDM")
            .contentType(APPLICATION_JSON)
        ).andExpect(status().isOk());

        Message<byte[]> message = output.receive(TIMEOUT, USER_MESSAGE_DESTINATION);
        assertNull(message);

        //Perform a study creation while USER_WITH_CASE_LIMIT_NOT_EXCEEDED has reached the defined case alert threshold, a message has been sent to him
        mockMvc.perform(post("/v1/explore/studies/" + STUDY1 + "/cases/" + CASE_UUID + "?description=desc&parentDirectoryUuid=" + PARENT_DIRECTORY_UUID)
            .param("duplicateCase", "false")
            .header("userId", USER_WITH_CASE_LIMIT_NOT_EXCEEDED)
            .param("caseFormat", "XIIDM")
            .contentType(APPLICATION_JSON)
        ).andExpect(status().isOk());

        message = output.receive(TIMEOUT, USER_MESSAGE_DESTINATION);
        assertNotNull(message);
        MessageHeaders headers = message.getHeaders();
        assertEquals(HEADER_UPDATE_TYPE_DIRECTORY, headers.get(HEADER_UPDATE_TYPE));
        assertEquals("casesAlertThreshold", headers.get(HEADER_USER_MESSAGE));
        assertEquals(USER_WITH_CASE_LIMIT_NOT_EXCEEDED, headers.get(HEADER_USER_ID));
        CaseAlertThresholdMessage alertThresholdMessage = mapper.readValue(message.getPayload(), CaseAlertThresholdMessage.class);
        assertEquals(2, alertThresholdMessage.casesCount());
        assertEquals(40, alertThresholdMessage.userUsagePercentage());
    }

    @Test
    void testUpdateElement() throws Exception {
        ElementAttributes elementAttributes = new ElementAttributes();
        elementAttributes.setElementName(STUDY1);
        mockMvc.perform(put("/v1/explore/elements/{id}",
                ELEMENT_UUID)
                .header("userId", USER1)
                .contentType(MediaType.APPLICATION_JSON)
                .content(mapper.writeValueAsString(elementAttributes))
        ).andExpect(status().isOk());
    }

    @Test
    void testMoveElementsDirectory() throws Exception {
        ElementAttributes elementAttributes = new ElementAttributes();
        elementAttributes.setElementName(STUDY1);
        mockMvc.perform(put("/v1/explore/elements?targetDirectoryUuid={parentDirectoryUuid}",
                PARENT_DIRECTORY_UUID)
                .header("userId", USER1)
                .contentType(MediaType.APPLICATION_JSON)
                .content(mapper.writeValueAsString(List.of(ELEMENT_UUID, PUBLIC_STUDY_UUID)))
        ).andExpect(status().isOk());
    }

    @Test
    void testUpdateElementNotOk() throws Exception {
        ElementAttributes elementAttributes = new ElementAttributes();
        elementAttributes.setElementName(STUDY1);
        mockMvc.perform(put("/v1/explore/elements/{id}",
                FORBIDDEN_ELEMENT_UUID)
                .header("userId", USER_NOT_ALLOWED)
                .contentType(MediaType.APPLICATION_JSON)
                .content(mapper.writeValueAsString(elementAttributes))
        ).andExpect(status().isForbidden());
    }

    @Test
    void testGetRootDirectories(final MockWebServer server) throws Exception {
        MvcResult result = mockMvc.perform(get("/v1/explore/directories/root-directories")
                        .header("userId", USER1)
                ).andExpect(status().isOk())
                .andReturn();
        assertEquals(GENERIC_STRING, result.getResponse().getContentAsString());

        var requests = TestUtils.getRequestsWithBodyDone(1, server);
        assertTrue(requests.stream().anyMatch(r -> r.getPath().contains("v1/root-directories")));
    }

    @Test
    void testCreateRootDirectories(final MockWebServer server) throws Exception {
        MvcResult result = mockMvc.perform(post("/v1/explore/directories/root-directories")
                        .header("userId", USER1)
                        .contentType(MediaType.APPLICATION_JSON)
                        .content(GENERIC_STRING)
                ).andExpect(status().isOk())
                .andReturn();
        assertEquals(GENERIC_STRING, result.getResponse().getContentAsString());

        var requests = TestUtils.getRequestsWithBodyDone(1, server);
        assertTrue(requests.stream().anyMatch(r -> r.getPath().contains("v1/root-directories")));
    }

    @Test
    void testGetDirectoryElements(final MockWebServer server) throws Exception {
        MvcResult result = mockMvc.perform(get("/v1/explore/directories/{directoryUuid}/elements", PARENT_DIRECTORY_UUID)
                        .header("userId", USER1)
                ).andExpect(status().isOk())
                .andReturn();
        assertEquals(GENERIC_STRING, result.getResponse().getContentAsString());

        var requests = TestUtils.getRequestsWithBodyDone(1, server);
        assertTrue(requests.stream().anyMatch(r -> r.getPath().contains("/v1/directories/" + PARENT_DIRECTORY_UUID + "/elements?elementTypes&recursive=false")));
    }

    @Test
    void testCreateDirectory(final MockWebServer server) throws Exception {
        String newDirectoryAttributesAsString = mapper.writeValueAsString(new ElementAttributes(ELEMENT_UUID, DIRECTORY1, "DIRECTORY", USER1, 0, null));
        MvcResult result = mockMvc.perform(post("/v1/explore/directories/{directoryUuid}/directories", PARENT_DIRECTORY_UUID2)
                        .header("userId", USER1)
                        .contentType(MediaType.APPLICATION_JSON)
                        .content(newDirectoryAttributesAsString)
                ).andExpect(status().isOk())
                .andReturn();
        assertEquals(newDirectoryAttributesAsString, result.getResponse().getContentAsString());

        var requests = TestUtils.getRequestsWithBodyDone(1, server);
        assertTrue(requests.stream().anyMatch(r -> r.getPath().contains("/v1/directories/" + PARENT_DIRECTORY_UUID2 + "/elements?allowNewName=false")
                && r.getBody().equals(newDirectoryAttributesAsString)));
    }

    @Test
    void testGetElementPath(final MockWebServer server) throws Exception {
        MvcResult result = mockMvc.perform(get("/v1/explore/directories/elements/{elementUuid}/path", PARENT_DIRECTORY_UUID2)
                        .header("userId", USER1)
                ).andExpect(status().isOk())
                .andReturn();
        assertEquals(GENERIC_STRING, result.getResponse().getContentAsString());

        var requests = TestUtils.getRequestsWithBodyDone(1, server);
        assertTrue(requests.stream().anyMatch(r -> r.getPath().contains("/v1/elements/" + PARENT_DIRECTORY_UUID2 + "/path")));
    }

    @Test
    void testElementExists(final MockWebServer server) throws Exception {
        mockMvc.perform(head("/v1/explore/directories/{directoryUuid}/elements/{elementName}/types/{type}",
                        PARENT_DIRECTORY_UUID2,
                        "elementName",
                        "type")
                        .header("userId", USER1)
                ).andExpect(status().isOk());

        var requests = TestUtils.getRequestsWithBodyDone(1, server);
        assertTrue(requests.stream().anyMatch(r -> r.getPath().contains("/v1/directories/" + PARENT_DIRECTORY_UUID2 + "/elements/elementName/types/type")));
    }

    @Test
    void testGetElementNameCandidate(final MockWebServer server) throws Exception {
        MvcResult result = mockMvc.perform(get("/v1/explore/directories/{directoryUuid}/elementName/newNameCandidate?type=type", PARENT_DIRECTORY_UUID2)
                        .header("userId", USER1)
                ).andExpect(status().isOk())
                .andReturn();
        assertEquals(GENERIC_STRING, result.getResponse().getContentAsString());

        var requests = TestUtils.getRequestsWithBodyDone(1, server);
        assertTrue(requests.stream().anyMatch(r -> r.getPath().contains("/v1/directories/" + PARENT_DIRECTORY_UUID2 + "/elementName/newNameCandidate")));
    }

    @Test
    void testSearchElement(final MockWebServer server) throws Exception {
        MvcResult result = mockMvc.perform(get("/v1/explore/directories/elements/indexation-infos?userInput=userInput&directoryUuid=directoryUuid")
                        .header("userId", USER1)
                ).andExpect(status().isOk())
                .andReturn();
        assertEquals(GENERIC_STRING, result.getResponse().getContentAsString());

        var requests = TestUtils.getRequestsWithBodyDone(1, server);
        assertTrue(requests.stream().anyMatch(r -> r.getPath().contains("/v1/elements/indexation-infos")));
    }
}<|MERGE_RESOLUTION|>--- conflicted
+++ resolved
@@ -317,13 +317,8 @@
                     return new MockResponse(200);
                 } else if (path.matches("/v1/network-composite-modifications")) {
                     return new MockResponse(200, Headers.of(HttpHeaders.CONTENT_TYPE, MediaType.APPLICATION_JSON_VALUE), compositeModificationIdAsString);
-<<<<<<< HEAD
-                } else if (path.matches("/v1/messages/" + USER_WITH_CASE_LIMIT_NOT_EXCEEDED + "/user-message.*")) {
-                    return new MockResponse(200);
                 } else if (path.matches("/v1/root-directories") && "POST".equals(request.getMethod())) {
                     return new MockResponse(200, Headers.of(HttpHeaders.CONTENT_TYPE, MediaType.APPLICATION_JSON_VALUE), GENERIC_STRING);
-=======
->>>>>>> f86ceacd
                 } else if ("GET".equals(request.getMethod())) {
                     if (path.matches("/v1/root-directories[?]elementTypes")) {
                         return new MockResponse(200, Headers.of(HttpHeaders.CONTENT_TYPE, MediaType.APPLICATION_JSON_VALUE), GENERIC_STRING);
