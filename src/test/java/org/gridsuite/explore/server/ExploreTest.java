--- conflicted
+++ resolved
@@ -111,12 +111,8 @@
 
         String privateStudyAttributesAsString = mapper.writeValueAsString(new ElementAttributes(PRIVATE_STUDY_UUID, STUDY1, "STUDY", new AccessRightsAttributes(true), USER1, 0, null));
         String publicStudyAttributesAsString = mapper.writeValueAsString(new ElementAttributes(PUBLIC_STUDY_UUID, STUDY1, "STUDY", new AccessRightsAttributes(false), USER1, 0, null));
-<<<<<<< HEAD
+        String invalidElementAsString = mapper.writeValueAsString(new ElementAttributes(INVALID_ELEMENT_UUID, "invalidElementName", "INVALID", new AccessRightsAttributes(false), USER1, 0, null));
         String formContingencyListAttributesAsString = mapper.writeValueAsString(new ElementAttributes(CONTINGENCY_LIST_UUID, "filterContingencyList", "CONTINGENCY_LIST", new AccessRightsAttributes(true), USER1, 0, null));
-=======
-        String invalidElementAsString = mapper.writeValueAsString(new ElementAttributes(INVALID_ELEMENT_UUID, "invalidElementName", "INVALID", new AccessRightsAttributes(false), USER1, 0, null));
-        String filterContingencyListAttributesAsString = mapper.writeValueAsString(new ElementAttributes(CONTINGENCY_LIST_UUID, "filterContingencyList", "CONTINGENCY_LIST", new AccessRightsAttributes(true), USER1, 0, null));
->>>>>>> bd0f67bf
         String filterAttributesAsString = mapper.writeValueAsString(new ElementAttributes(FILTER_UUID, "filterContingencyList", "FILTER", new AccessRightsAttributes(true), USER1, 0, null));
         String directoryAttributesAsString = mapper.writeValueAsString(new ElementAttributes(PARENT_DIRECTORY_UUID, "directory", "DIRECTORY", new AccessRightsAttributes(true), USER1, 0, null));
 
