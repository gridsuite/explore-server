/**
 * Copyright (c) 2021, RTE (http://www.rte-france.com)
 * This Source Code Form is subject to the terms of the Mozilla Public
 * License, v. 2.0. If a copy of the MPL was not distributed with this
 * file, You can obtain one at http://mozilla.org/MPL/2.0/.
 */
package org.gridsuite.explore.server;

import com.fasterxml.jackson.core.JsonProcessingException;
import com.fasterxml.jackson.core.type.TypeReference;
import com.fasterxml.jackson.databind.ObjectMapper;
import lombok.SneakyThrows;
import mockwebserver3.Dispatcher;
import mockwebserver3.MockResponse;
import mockwebserver3.MockWebServer;
import mockwebserver3.RecordedRequest;
import mockwebserver3.junit5.internal.MockWebServerExtension;
import okhttp3.Headers;
import okhttp3.HttpUrl;
import okio.Buffer;
import org.gridsuite.explore.server.dto.CaseAlertThresholdMessage;
import org.gridsuite.explore.server.dto.ElementAttributes;
import org.gridsuite.explore.server.dto.PermissionDTO;
import org.gridsuite.explore.server.dto.PermissionType;
import org.gridsuite.explore.server.services.*;
import org.gridsuite.explore.server.utils.ContingencyListType;
import org.gridsuite.explore.server.utils.ParametersType;
import org.gridsuite.explore.server.utils.TestUtils;
import org.jetbrains.annotations.NotNull;
import org.junit.jupiter.api.BeforeEach;
import org.junit.jupiter.api.Test;
import org.junit.jupiter.api.extension.ExtendWith;
import org.springframework.beans.factory.annotation.Autowired;
import org.springframework.boot.test.autoconfigure.web.servlet.AutoConfigureMockMvc;
import org.springframework.boot.test.context.SpringBootTest;
import org.springframework.cloud.stream.binder.test.OutputDestination;
import org.springframework.cloud.stream.binder.test.TestChannelBinderConfiguration;
import org.springframework.http.HttpHeaders;
import org.springframework.http.MediaType;
import org.springframework.messaging.Message;
import org.springframework.messaging.MessageHeaders;
import org.springframework.mock.web.MockMultipartFile;
import org.springframework.test.web.servlet.MockMvc;
import org.springframework.test.web.servlet.MvcResult;
import org.springframework.util.ResourceUtils;

import java.io.FileInputStream;
import java.io.InputStream;
import java.util.*;
import java.util.stream.Collectors;

import static org.gridsuite.explore.server.ExploreException.Type.MAX_ELEMENTS_EXCEEDED;
import static org.junit.jupiter.api.Assertions.assertEquals;
import static org.junit.jupiter.api.Assertions.assertNotNull;
import static org.junit.jupiter.api.Assertions.assertNull;
import static org.junit.jupiter.api.Assertions.assertTrue;
import static org.springframework.http.MediaType.APPLICATION_JSON;
import static org.springframework.test.web.servlet.request.MockMvcRequestBuilders.*;
import static org.springframework.test.web.servlet.result.MockMvcResultMatchers.content;
import static org.springframework.test.web.servlet.result.MockMvcResultMatchers.status;

/**
 * @author Etienne Homer <etienne.homer at rte-france.com>
 */
@ExtendWith(MockWebServerExtension.class)
@AutoConfigureMockMvc
@SpringBootTest(classes = {ExploreApplication.class, TestChannelBinderConfiguration.class})
class ExploreTest {
    private static final String TEST_FILE = "testCase.xiidm";
    private static final String TEST_FILE_WITH_ERRORS = "testCase_with_errors.xiidm";

    private static final String TEST_INCORRECT_FILE = "application-default.yml";
    private static final UUID CASE_UUID = UUID.randomUUID();
    private static final UUID NON_EXISTING_CASE_UUID = UUID.randomUUID();
    private static final UUID PARENT_DIRECTORY_UUID = UUID.randomUUID();
    private static final UUID PARENT_DIRECTORY_UUID2 = UUID.randomUUID();
    private static final UUID PARENT_DIRECTORY_UUID_FORBIDDEN = UUID.randomUUID();
    private static final UUID PARENT_DIRECTORY_WITH_ERROR_UUID = UUID.randomUUID();
    private static final UUID NO_CONTENT_DIRECTORY_UUID = UUID.randomUUID();
    private static final UUID PRIVATE_STUDY_UUID = UUID.randomUUID();
    private static final UUID FORBIDDEN_STUDY_UUID = UUID.randomUUID();
    private static final UUID PUBLIC_STUDY_UUID = UUID.randomUUID();
    private static final UUID FILTER_UUID = UUID.randomUUID();
    private static final UUID FILTER_UUID_2 = UUID.randomUUID();
    private static final UUID CONTINGENCY_LIST_UUID = UUID.randomUUID();
    private static final UUID INVALID_ELEMENT_UUID = UUID.randomUUID();
    private static final UUID PARAMETERS_UUID = UUID.randomUUID();
    private static final UUID MODIFICATION_UUID = UUID.randomUUID();
    private static final UUID MODIFICATION2_UUID = UUID.randomUUID();
    private static final UUID COMPOSITE_MODIFICATION_UUID = UUID.randomUUID();
    private static final UUID STUDY_COPY_UUID = UUID.randomUUID();
    private static final UUID CASE_COPY_UUID = UUID.randomUUID();
    private static final UUID CONTINGENCY_LIST_COPY_UUID = UUID.randomUUID();
    private static final UUID FILTER_COPY_UUID = UUID.randomUUID();
    private static final UUID PARAMETER_COPY_UUID = UUID.randomUUID();
    private static final UUID ELEMENT_COPY_UUID = UUID.randomUUID();
    private static final UUID TEST_ACCESS_DIRECTORY_UUID_ALLOWED = UUID.randomUUID();
    private static final UUID TEST_ACCESS_DIRECTORY_UUID_FORBIDDEN = UUID.randomUUID();
    private static final String STUDY_ERROR_NAME = "studyInError";
    private static final String STUDY1 = "study1";
    private static final String USER1 = "user1";
    private static final String NOT_ADMIN_USER = "notAdminUser";
    private static final String DIRECTORY1 = "directory1";
    private static final String USER_NOT_ALLOWED = "user not allowed";
    private static final String USER_WITH_CASE_LIMIT_EXCEEDED = "limitedUser";
    private static final String USER_WITH_CASE_LIMIT_NOT_EXCEEDED = "limitedUser2";
    private static final String USER_WITH_CASE_LIMIT_NOT_EXCEEDED_2 = "limitedUser3";
    private static final String GENERIC_STRING = "a generic string";

    private static final String USER_NOT_FOUND = "userNotFound";
    private static final String USER_UNEXPECTED_ERROR = "unexpectedErrorUser";
    private static final String FILTER_CONTINGENCY_LIST = "filterContingencyList";
    private static final String FILTER_CONTINGENCY_LIST_2 = "filterContingencyList2";
    private static final String FILTER = "FILTER";
    private final Map<String, Object> specificMetadata = Map.of("equipmentType", "GENERATOR", "id", FILTER_UUID);
    private final Map<String, Object> specificMetadata2 = Map.of("equipmentType", "LINE", "id", FILTER_UUID_2);
    private final Map<String, Object> caseSpecificMetadata = Map.of("uuid", CASE_UUID, "name", TEST_FILE, "format", "XIIDM");
    private final Map<String, Object> modificationSpecificMetadata = Map.of("id", MODIFICATION_UUID, "type", "LOAD_MODIFICATION");
    private final List<Map<String, Object>> compositeModificationMetadata = List.of(
            Map.of(
            "uuid", MODIFICATION_UUID,
            "type", "LOAD_MODIFICATION",
            "messageType", "LOAD_MODIFICATION",
            "messageValues", "{\"equipmentId\":\"equipmentId1\"}",
            "activated", true),
            Map.of(
            "uuid", MODIFICATION2_UUID,
            "type", "SHUNT_COMPENSATOR_MODIFICATION",
            "messageType", "SHUNT_COMPENSATOR_MODIFICATION",
            "messageValues", "{\"equipmentId\":\"equipmentId2\"}",
            "activated", true)
    );

    private static final UUID SCRIPT_ID_BASE_FORM_CONTINGENCY_LIST_UUID = UUID.randomUUID();
    private static final UUID ELEMENT_UUID = UUID.randomUUID();
    private static final UUID FORBIDDEN_ELEMENT_UUID = UUID.randomUUID();
    private static final UUID DIRECTORY_NOT_OWNED_SUBELEMENT_UUID = UUID.randomUUID();

    @Autowired
    private MockMvc mockMvc;
    @Autowired
    private DirectoryService directoryService;
    @Autowired
    private ContingencyListService contingencyListService;
    @Autowired
    private FilterService filterService;
    @Autowired
    private StudyService studyService;
    @Autowired
    private NetworkModificationService networkModificationService;
    @Autowired
    private CaseService caseService;
    @Autowired
    private RemoteServicesProperties remoteServicesProperties;
    @Autowired
    private ObjectMapper mapper;
    @Autowired
    private UserAdminService userAdminService;
    @Autowired
    private OutputDestination output;

    private static final String USER_MESSAGE_DESTINATION = "directory.update";
    public static final String HEADER_USER_MESSAGE = "userMessage";
    public static final String HEADER_USER_ID = "userId";
    public static final String HEADER_UPDATE_TYPE = "updateType";
    public static final String HEADER_UPDATE_TYPE_DIRECTORY = "directories";

    private static final long TIMEOUT = 1000;

    @BeforeEach
    void setup(final MockWebServer server) throws Exception {
        // Ask the server for its URL. You'll need this to make HTTP requests.
        HttpUrl baseHttpUrl = server.url("");
        String baseUrl = baseHttpUrl.toString().substring(0, baseHttpUrl.toString().length() - 1);

        directoryService.setDirectoryServerBaseUri(baseUrl);
        studyService.setStudyServerBaseUri(baseUrl);
        filterService.setFilterServerBaseUri(baseUrl);
        contingencyListService.setActionsServerBaseUri(baseUrl);
        networkModificationService.setNetworkModificationServerBaseUri(baseUrl);
        caseService.setBaseUri(baseUrl);
        userAdminService.setUserAdminServerBaseUri(baseUrl);
        remoteServicesProperties.getServices().forEach(s -> s.setBaseUri(baseUrl));

        String privateStudyAttributesAsString = mapper.writeValueAsString(new ElementAttributes(PRIVATE_STUDY_UUID, STUDY1, "STUDY", USER1, 0, null));
        String newDirectoryAttributesAsString = mapper.writeValueAsString(new ElementAttributes(ELEMENT_UUID, DIRECTORY1, "DIRECTORY", USER1, 0, null));
        String listOfPrivateStudyAttributesAsString = mapper.writeValueAsString(List.of(new ElementAttributes(PRIVATE_STUDY_UUID, STUDY1, "STUDY", USER1, 0, null)));
        String publicStudyAttributesAsString = mapper.writeValueAsString(new ElementAttributes(PUBLIC_STUDY_UUID, STUDY1, "STUDY", USER1, 0, null));
        String invalidElementAsString = mapper.writeValueAsString(new ElementAttributes(INVALID_ELEMENT_UUID, "invalidElementName", "INVALID", USER1, 0, null));
        String formContingencyListAttributesAsString = mapper.writeValueAsString(new ElementAttributes(CONTINGENCY_LIST_UUID, FILTER_CONTINGENCY_LIST, "CONTINGENCY_LIST", USER1, 0, null));
        String listOfFormContingencyListAttributesAsString = mapper.writeValueAsString(List.of(new ElementAttributes(CONTINGENCY_LIST_UUID, FILTER_CONTINGENCY_LIST, "CONTINGENCY_LIST", USER1, 0, null)));
        String filterAttributesAsString = mapper.writeValueAsString(new ElementAttributes(FILTER_UUID, FILTER_CONTINGENCY_LIST, FILTER, USER1, 0, null));
        String filter2AttributesAsString = mapper.writeValueAsString(new ElementAttributes(FILTER_UUID_2, FILTER_CONTINGENCY_LIST_2, FILTER, USER1, 0, null));
        String listOfFilterAttributesAsString = mapper.writeValueAsString(List.of(new ElementAttributes(FILTER_UUID, FILTER_CONTINGENCY_LIST, FILTER, USER1, 0, null)));
        String directoryAttributesAsString = mapper.writeValueAsString(new ElementAttributes(PARENT_DIRECTORY_UUID, "directory", "DIRECTORY", USER1, 0, null));
        String caseElementAttributesAsString = mapper.writeValueAsString(new ElementAttributes(CASE_UUID, "case", "CASE", USER1, 0L, null));
        String parametersElementAttributesAsString = mapper.writeValueAsString(new ElementAttributes(PARAMETERS_UUID, "voltageInitParametersName", ParametersType.VOLTAGE_INIT_PARAMETERS.name(), USER1, 0, null));
        String listElementsAttributesAsString = "[" + filterAttributesAsString + "," + privateStudyAttributesAsString + "," + formContingencyListAttributesAsString + "]";
        String caseInfosAttributesAsString = mapper.writeValueAsString(List.of(caseSpecificMetadata));
        String modificationElementAttributesAsString = mapper.writeValueAsString(new ElementAttributes(MODIFICATION_UUID, "one modif", "MODIFICATION", USER1, 0L, null));
        String modificationInfosAttributesAsString = mapper.writeValueAsString(List.of(modificationSpecificMetadata));
        String compositeModificationIdAsString = mapper.writeValueAsString(MODIFICATION_UUID);
        String newStudyUuidAsString = mapper.writeValueAsString(STUDY_COPY_UUID);
        String newCaseUuidAsString = mapper.writeValueAsString(CASE_COPY_UUID);
        String newContingencyUuidAsString = mapper.writeValueAsString(CONTINGENCY_LIST_COPY_UUID);
        String newFilterUuidAsString = mapper.writeValueAsString(FILTER_COPY_UUID);
        String newParametersUuidAsString = mapper.writeValueAsString(PARAMETER_COPY_UUID);
        String newElementUuidAsString = mapper.writeValueAsString(ELEMENT_COPY_UUID);
        String newElementAttributesAsString = mapper.writeValueAsString(new ElementAttributes(ELEMENT_UUID, STUDY1, "STUDY", USER1, 0, null));
        String listElementsAsString = "[" + newElementAttributesAsString + "," + publicStudyAttributesAsString + "]";
        String parentDirectoryPermissions = mapper.writeValueAsString(List.of(
                new PermissionDTO(false, List.of(UUID.randomUUID(), UUID.randomUUID()), PermissionType.READ),
                new PermissionDTO(false, List.of(UUID.randomUUID()), PermissionType.WRITE),
                new PermissionDTO(false, List.of(), PermissionType.MANAGE)
        ));

        final Dispatcher dispatcher = new Dispatcher() {
            @SneakyThrows(JsonProcessingException.class)
            @NotNull
            @Override
            // TODO Do not add new tests here ! And use WireMockServer instead of MockWebServer for new unit tests.
            public MockResponse dispatch(RecordedRequest request) {
                String path = Objects.requireNonNull(request.getPath());
                Buffer body = request.getBody();
                if (path.matches("/v1/studies/cases/" + NON_EXISTING_CASE_UUID + ".*") && "POST".equals(request.getMethod())) {
                    return new MockResponse(404);
                } else if (path.matches("/v1/studies/.*/notification?type=metadata_updated") && "POST".equals(request.getMethod())) {
                    return new MockResponse(200);
                } else if (path.matches("/v1/studies\\?duplicateFrom=" + PUBLIC_STUDY_UUID + ".*") && "POST".equals(request.getMethod())) {
                    return new MockResponse(200, Headers.of(HttpHeaders.CONTENT_TYPE, MediaType.APPLICATION_JSON_VALUE), newStudyUuidAsString);
                } else if (path.matches("/v1/studies.*") && "POST".equals(request.getMethod())) {
                    String bodyStr = body.readUtf8();
                    if (bodyStr.contains("filename=\"" + TEST_FILE_WITH_ERRORS + "\"")) {  // import file with errors
                        return new MockResponse(409);
                    } else {
                        return new MockResponse(200);
                    }
                } else if (path.matches("/v1/cases\\?duplicateFrom=" + CASE_UUID + ".*") && "POST".equals(request.getMethod())) {
                    return new MockResponse(200, Headers.of(HttpHeaders.CONTENT_TYPE, MediaType.APPLICATION_JSON_VALUE), newCaseUuidAsString);
                } else if (path.matches("/v1/cases.*") && "POST".equals(request.getMethod())) {
                    String bodyStr = body.readUtf8();
                    if (bodyStr.contains("filename=\"" + TEST_FILE_WITH_ERRORS + "\"")) {  // import file with errors
                        return new MockResponse.Builder().code(409).body("invalid file").build();
                    } else if (bodyStr.contains("filename=\"" + TEST_INCORRECT_FILE + "\"")) {  // import file with errors
                        return new MockResponse.Builder().code(422).body("file with bad extension").build();
                    } else {
                        return new MockResponse(200);
                    }
                } else if (path.matches("/v1/directories/" + PARENT_DIRECTORY_UUID + "/elements\\?allowNewName=.*") && "POST".equals(request.getMethod())) {
                    return new MockResponse(200, Headers.of(HttpHeaders.CONTENT_TYPE, MediaType.APPLICATION_JSON_VALUE), privateStudyAttributesAsString);
                } else if (path.matches("/v1/directories/" + PARENT_DIRECTORY_UUID2 + "/elements\\?allowNewName=.*") && "POST".equals(request.getMethod())) {
                    return new MockResponse(200, Headers.of(HttpHeaders.CONTENT_TYPE, MediaType.APPLICATION_JSON_VALUE), newDirectoryAttributesAsString);
                } else if (path.matches("/v1/directories/" + PARENT_DIRECTORY_WITH_ERROR_UUID + "/elements\\?allowNewName=.*") && "POST".equals(request.getMethod())) {
                    return new MockResponse(500);
                } else if (path.matches("/v1/elements/" + CONTINGENCY_LIST_UUID) && "GET".equals(request.getMethod())) {
                    return new MockResponse(200, Headers.of(HttpHeaders.CONTENT_TYPE, MediaType.APPLICATION_JSON_VALUE), formContingencyListAttributesAsString);
                } else if (path.equals("/v1/elements/" + CONTINGENCY_LIST_UUID + "/notification?type=UPDATE_DIRECTORY")) {
                    return new MockResponse(200, Headers.of(HttpHeaders.CONTENT_TYPE, MediaType.APPLICATION_JSON_VALUE), formContingencyListAttributesAsString);
                } else if (path.matches("/v1/elements/" + FILTER_UUID) && "GET".equals(request.getMethod())) {
                    return new MockResponse(200, Headers.of(HttpHeaders.CONTENT_TYPE, MediaType.APPLICATION_JSON_VALUE), filterAttributesAsString);
                } else if (path.equals("/v1/elements/" + FILTER_UUID + "/notification?type=UPDATE_DIRECTORY")) {
                    return new MockResponse(200, Headers.of(HttpHeaders.CONTENT_TYPE, MediaType.APPLICATION_JSON_VALUE), filterAttributesAsString);
                } else if (path.matches("/v1/elements/" + CASE_UUID) && "GET".equals(request.getMethod())) {
                    return new MockResponse(200, Headers.of(HttpHeaders.CONTENT_TYPE, MediaType.APPLICATION_JSON_VALUE), caseElementAttributesAsString);
                } else if (path.matches("/v1/elements/" + MODIFICATION_UUID) && "GET".equals(request.getMethod())) {
                    return new MockResponse(200, Headers.of(HttpHeaders.CONTENT_TYPE, MediaType.APPLICATION_JSON_VALUE), modificationElementAttributesAsString);
                } else if (path.matches("/v1/elements/" + PRIVATE_STUDY_UUID) && "GET".equals(request.getMethod())) {
                    return new MockResponse(200, Headers.of(HttpHeaders.CONTENT_TYPE, MediaType.APPLICATION_JSON_VALUE), privateStudyAttributesAsString);
                } else if (path.matches("/v1/elements/" + PUBLIC_STUDY_UUID) && "GET".equals(request.getMethod())) {
                    return new MockResponse(200, Headers.of(HttpHeaders.CONTENT_TYPE, MediaType.APPLICATION_JSON_VALUE), publicStudyAttributesAsString);
                } else if (path.matches("/v1/elements/" + PARAMETERS_UUID) && "GET".equals(request.getMethod())) {
                    return new MockResponse(200, Headers.of(HttpHeaders.CONTENT_TYPE, MediaType.APPLICATION_JSON_VALUE), parametersElementAttributesAsString);
                } else if (path.matches("/v1/elements\\?ids=" + FILTER_UUID + "," + FILTER_UUID_2 + "&elementTypes=FILTER") && "GET".equals(request.getMethod())) {
                    return new MockResponse(200, Headers.of(HttpHeaders.CONTENT_TYPE, MediaType.APPLICATION_JSON_VALUE), "[" + filterAttributesAsString + "," + filter2AttributesAsString + "]");
                } else if (path.matches("/v1/elements\\?ids=" + FILTER_UUID + "," + FILTER_UUID_2 + "," + CASE_UUID + "&elementTypes=FILTER,CASE") && "GET".equals(request.getMethod())) {
                    return new MockResponse(200, Headers.of(HttpHeaders.CONTENT_TYPE, MediaType.APPLICATION_JSON_VALUE), "[" + filterAttributesAsString + "," + filter2AttributesAsString + "," + caseElementAttributesAsString + "]");
                } else if (path.matches("/v1/elements\\?ids=" + CASE_UUID) && "GET".equals(request.getMethod())) {
                    return new MockResponse(200, Headers.of(HttpHeaders.CONTENT_TYPE, MediaType.APPLICATION_JSON_VALUE), "[" + caseElementAttributesAsString + "]");
                } else if (path.matches("/v1/elements\\?ids=" + MODIFICATION_UUID) && "GET".equals(request.getMethod())) {
                    return new MockResponse(200, Headers.of(HttpHeaders.CONTENT_TYPE, MediaType.APPLICATION_JSON_VALUE), "[" + modificationElementAttributesAsString + "]");
                } else if (path.matches("/v1/filters/metadata\\?ids=" + FILTER_UUID + "," + FILTER_UUID_2) && "GET".equals(request.getMethod())) {
                    return new MockResponse(200, Headers.of(HttpHeaders.CONTENT_TYPE, MediaType.APPLICATION_JSON_VALUE), "[" + mapper.writeValueAsString(specificMetadata) + "," + mapper.writeValueAsString(specificMetadata2) + "]");
                } else if (path.matches("/v1/elements\\?ids=" + FILTER_UUID + "," + PRIVATE_STUDY_UUID + "," + CONTINGENCY_LIST_UUID) && "GET".equals(request.getMethod())) {
                    return new MockResponse(200, Headers.of(HttpHeaders.CONTENT_TYPE, MediaType.APPLICATION_JSON_VALUE), listElementsAttributesAsString);
                } else if (path.matches("/v1/elements\\?ids=" + ELEMENT_UUID + "," + PUBLIC_STUDY_UUID) && "GET".equals(request.getMethod())) {
                    return new MockResponse(200, Headers.of(HttpHeaders.CONTENT_TYPE, MediaType.APPLICATION_JSON_VALUE), listElementsAsString);
                } else if (path.matches("/v1/elements/" + ELEMENT_UUID) && "PUT".equals(request.getMethod())) {
                    return new MockResponse(200);
                } else if (path.matches("/v1/elements\\?targetDirectoryUuid=" + PARENT_DIRECTORY_UUID) && "PUT".equals(request.getMethod())) {
                    return new MockResponse(200);
                } else if (path.matches("/v1/elements/" + FORBIDDEN_ELEMENT_UUID) && "PUT".equals(request.getMethod())) {
                    return new MockResponse(403);
                } else if (path.matches("/v1/elements/.*") && "PUT".equals(request.getMethod())) {
                    return new MockResponse(200, Headers.of(HttpHeaders.CONTENT_TYPE, MediaType.APPLICATION_JSON_VALUE), newElementUuidAsString);
                } else if (path.matches("/v1/elements\\?duplicateFrom=.*&newElementUuid=.*") && "POST".equals(request.getMethod())) {
                    return new MockResponse(200);
                } else if (path.matches("/v1/contingency-lists/metadata[?]ids=" + CONTINGENCY_LIST_UUID) && "GET".equals(request.getMethod())) {
                    return new MockResponse(200, Headers.of(HttpHeaders.CONTENT_TYPE, MediaType.APPLICATION_JSON_VALUE), listOfFormContingencyListAttributesAsString.replace("elementUuid", "id"));
                } else if (path.matches("/v1/.*contingency-lists\\?duplicateFrom=" + CONTINGENCY_LIST_UUID) && "POST".equals(request.getMethod())) {
                    return new MockResponse(200, Headers.of(HttpHeaders.CONTENT_TYPE, MediaType.APPLICATION_JSON_VALUE), newContingencyUuidAsString);
                } else if (path.matches("/v1/form-contingency-lists.*") && "POST".equals(request.getMethod())) {
                    return new MockResponse(200);
                } else if (path.matches("/v1/identifier-contingency-lists.*") && "POST".equals(request.getMethod())) {
                    return new MockResponse(200);
                } else if (path.matches("/v1/filters\\?duplicateFrom=" + FILTER_UUID) && "POST".equals(request.getMethod())) {
                    return new MockResponse(200, Headers.of(HttpHeaders.CONTENT_TYPE, MediaType.APPLICATION_JSON_VALUE), newFilterUuidAsString);
                } else if (path.matches("/v1/filters.*") && "POST".equals(request.getMethod())) {
                    return new MockResponse(200);
                } else if (path.matches("/v1/filters\\?id=.*") && "POST".equals(request.getMethod())) {
                    return new MockResponse(200);
                } else if (path.matches("/v1/filters/.*") && "PUT".equals(request.getMethod())) {
                    return new MockResponse(200);
                } else if (path.matches("/v1/form-contingency-lists/.*") && "PUT".equals(request.getMethod())) {
                    return new MockResponse(200);
                } else if (path.matches("/v1/identifier-contingency-lists/.*") && "PUT".equals(request.getMethod())) {
                    return new MockResponse(200);
                } else if (path.matches("/v1/filters-contingency-lists/.*") && "PUT".equals(request.getMethod())) {
                    return new MockResponse(200);
                } else if (path.matches("/v1/parameters\\?duplicateFrom=" + PARAMETERS_UUID) && "POST".equals(request.getMethod())) {
                    return new MockResponse(200, Headers.of(HttpHeaders.CONTENT_TYPE, MediaType.APPLICATION_JSON_VALUE), newParametersUuidAsString);
                } else if (path.matches("/v1/parameters.*")) {
                    return new MockResponse(200);
                } else if (path.matches("/v1/network-composite-modifications")) {
                    return new MockResponse(200, Headers.of(HttpHeaders.CONTENT_TYPE, MediaType.APPLICATION_JSON_VALUE), compositeModificationIdAsString);
                } else if (path.matches("/v1/root-directories") && "POST".equals(request.getMethod())) {
                    return new MockResponse(200, Headers.of(HttpHeaders.CONTENT_TYPE, MediaType.APPLICATION_JSON_VALUE), GENERIC_STRING);
                } else if (path.matches("/v1/network-composite-modifications/.*") && "PUT".equals(request.getMethod())) {
                    return new MockResponse(200);
                } else if ("GET".equals(request.getMethod())) {
                    if (path.matches("/v1/root-directories[?]elementTypes")) {
                        return new MockResponse(200, Headers.of(HttpHeaders.CONTENT_TYPE, MediaType.APPLICATION_JSON_VALUE), GENERIC_STRING);
                    } else if (path.matches("/v1/directories/" + PARENT_DIRECTORY_UUID + "/elements[?]elementTypes&recursive=false")) {
                        return new MockResponse(200, Headers.of(HttpHeaders.CONTENT_TYPE, MediaType.APPLICATION_JSON_VALUE), GENERIC_STRING);
                    } else if (path.matches("/v1/elements/" + PARENT_DIRECTORY_UUID2 + "/path")) {
                        return new MockResponse(200, Headers.of(HttpHeaders.CONTENT_TYPE, MediaType.APPLICATION_JSON_VALUE), GENERIC_STRING);
                    } else if (path.matches("/v1/directories/" + PARENT_DIRECTORY_UUID2 + "/elementName/newNameCandidate[?]type=type")) {
                        return new MockResponse(200, Headers.of(HttpHeaders.CONTENT_TYPE, MediaType.APPLICATION_JSON_VALUE), GENERIC_STRING);
                    } else if (path.matches("/v1/elements/indexation-infos[?]directoryUuid=directoryUuid&userInput=userInput")) {
                        return new MockResponse(200, Headers.of(HttpHeaders.CONTENT_TYPE, MediaType.APPLICATION_JSON_VALUE), GENERIC_STRING);
                    } else if (path.matches("/v1/elements/" + ELEMENT_UUID)) {
                        return new MockResponse(200, Headers.of(HttpHeaders.CONTENT_TYPE, MediaType.APPLICATION_JSON_VALUE), newElementAttributesAsString);
                    } else if (path.matches("/v1/directories/" + PARENT_DIRECTORY_UUID + "/elements")) {
                        return new MockResponse(200);
                    } else if (path.matches("/v1/elements/" + PARENT_DIRECTORY_UUID)) {
                        return new MockResponse(200, Headers.of(HttpHeaders.CONTENT_TYPE, MediaType.APPLICATION_JSON_VALUE), directoryAttributesAsString);
                    } else if (path.matches("/v1/filters/metadata[?]ids=" + FILTER_UUID)) {
                        return new MockResponse(200, Headers.of(HttpHeaders.CONTENT_TYPE, MediaType.APPLICATION_JSON_VALUE), listOfFilterAttributesAsString.replace("elementUuid", "id"));
                    } else if (path.matches("/v1/cases/metadata[?]ids=" + CASE_UUID)) {
                        return new MockResponse(200, Headers.of(HttpHeaders.CONTENT_TYPE, MediaType.APPLICATION_JSON_VALUE), caseInfosAttributesAsString);
                    } else if (path.matches("/v1/network-modifications/metadata[?]ids=" + MODIFICATION_UUID)) {
                        return new MockResponse(200,
                                Headers.of(HttpHeaders.CONTENT_TYPE, MediaType.APPLICATION_JSON_VALUE),
                                modificationInfosAttributesAsString);
                    } else if (path.matches("/v1/network-composite-modification/" + COMPOSITE_MODIFICATION_UUID + "/network-modifications")) {
                        return new MockResponse(200,
                                Headers.of(HttpHeaders.CONTENT_TYPE, MediaType.APPLICATION_JSON_VALUE),
                                mapper.writeValueAsString(compositeModificationMetadata));
                    } else if (path.matches("/v1/studies/metadata[?]ids=" + PRIVATE_STUDY_UUID)) {
                        return new MockResponse(200, Headers.of(HttpHeaders.CONTENT_TYPE, MediaType.APPLICATION_JSON_VALUE), listOfPrivateStudyAttributesAsString.replace("elementUuid", "id"));
                    } else if (path.matches("/v1/users/" + USER_WITH_CASE_LIMIT_EXCEEDED + "/profile/max-cases")) {
                        return new MockResponse(200, Headers.of(HttpHeaders.CONTENT_TYPE, MediaType.APPLICATION_JSON_VALUE), "3");
                    } else if (path.matches("/v1/users/" + USER_WITH_CASE_LIMIT_NOT_EXCEEDED + "/profile/max-cases")) {
                        return new MockResponse(200, Headers.of(HttpHeaders.CONTENT_TYPE, MediaType.APPLICATION_JSON_VALUE), "5");
                    } else if (path.matches("/v1/users/" + USER_WITH_CASE_LIMIT_NOT_EXCEEDED_2 + "/profile/max-cases")) {
                        return new MockResponse(200, Headers.of(HttpHeaders.CONTENT_TYPE, MediaType.APPLICATION_JSON_VALUE), "5");
                    } else if (path.matches("/v1/users/" + USER_NOT_FOUND + "/profile/max-cases")) {
                        return new MockResponse(404);
                    } else if (path.matches("/v1/users/" + USER_UNEXPECTED_ERROR + "/profile/max-cases")) {
                        return new MockResponse(500);
                    } else if (path.matches("/v1/users/.*/profile/max-cases")) {
                        return new MockResponse(200);
                    } else if (path.matches("/v1/users/" + USER_WITH_CASE_LIMIT_EXCEEDED + "/cases/count")) {
                        return new MockResponse(200, Headers.of(HttpHeaders.CONTENT_TYPE, MediaType.APPLICATION_JSON_VALUE), "4");
                    } else if (path.matches("/v1/users/" + USER_WITH_CASE_LIMIT_NOT_EXCEEDED + "/cases/count")) {
                        return new MockResponse(200, Headers.of(HttpHeaders.CONTENT_TYPE, MediaType.APPLICATION_JSON_VALUE), "2");
                    } else if (path.matches("/v1/users/" + USER_WITH_CASE_LIMIT_NOT_EXCEEDED_2 + "/cases/count")) {
                        return new MockResponse(200, Headers.of(HttpHeaders.CONTENT_TYPE, MediaType.APPLICATION_JSON_VALUE), "1");
                    } else if (path.matches("/v1/users/.*/cases/count")) {
                        return new MockResponse(200, Headers.of(HttpHeaders.CONTENT_TYPE, MediaType.APPLICATION_JSON_VALUE), "0");
                    } else if (path.matches("/v1/elements/" + ELEMENT_UUID)) {
                        return new MockResponse(200, Headers.of(HttpHeaders.CONTENT_TYPE, MediaType.APPLICATION_JSON_VALUE), invalidElementAsString);
                    } else if (path.matches("/v1/cases-alert-threshold")) {
                        return new MockResponse(200, Headers.of(HttpHeaders.CONTENT_TYPE, MediaType.APPLICATION_JSON_VALUE), "40");
                    } else if (path.matches("/v1/directories/" + PARENT_DIRECTORY_UUID + "/permissions")) {
                        return new MockResponse(200, Headers.of(HttpHeaders.CONTENT_TYPE, MediaType.APPLICATION_JSON_VALUE), parentDirectoryPermissions);
                    } else if (path.matches("/v1/directories/" + PARENT_DIRECTORY_UUID_FORBIDDEN + "/permissions") &&
                            USER_NOT_ALLOWED.equals(request.getHeaders().get("userId"))) {
                        return new MockResponse(403);
                    }
                } else if ("PUT".equals(request.getMethod())) {
                    if (path.matches("/v1/directories/" + PARENT_DIRECTORY_UUID + "/permissions")) {
                        return new MockResponse(200);
                    } else if (path.matches("/v1/directories/" + PARENT_DIRECTORY_UUID_FORBIDDEN + "/permissions") &&
                            USER_NOT_ALLOWED.equals(request.getHeaders().get("userId"))) {
                        return new MockResponse(403);
                    }
                } else if ("DELETE".equals(request.getMethod())) {
                    if (path.matches("/v1/filters/" + FILTER_UUID)) {
                        return new MockResponse(200);
                    } else if (path.matches("/v1/studies/" + PRIVATE_STUDY_UUID)) {
                        return new MockResponse(200);
                    } else if (path.matches("/v1/contingency-lists/" + CONTINGENCY_LIST_UUID)) {
                        return new MockResponse(200);
                    } else if (path.matches("/v1/network-modifications\\?uuids=" + MODIFICATION_UUID)) {
                        return new MockResponse(200);
                    } else if (path.matches("/v1/elements/" + INVALID_ELEMENT_UUID)) {
                        return new MockResponse(200);
                    } else if (path.matches("/v1/elements/" + PRIVATE_STUDY_UUID)) {
                        return new MockResponse(200);
                    } else if (path.matches("/v1/elements/" + FILTER_UUID)) {
                        return new MockResponse(200);
                    } else if (path.matches("/v1/elements/" + CONTINGENCY_LIST_UUID)) {
                        return new MockResponse(200);
                    } else if (path.matches("/v1/elements/" + PARENT_DIRECTORY_UUID)) {
                        return new MockResponse(200);
                    } else if (path.matches("/v1/elements/" + PARAMETERS_UUID)) {
                        return new MockResponse(200);
                    } else if (path.matches("/v1/elements/" + MODIFICATION_UUID)) {
                        return new MockResponse(200);
                    } else if (path.matches("/v1/(cases|elements)/" + CASE_UUID)) {
                        return new MockResponse(200);
                    } else if (path.matches("/v1/parameters/" + PARAMETERS_UUID)) {
                        return new MockResponse(200);
                    } else if (path.matches("/v1/elements\\?ids=([^,]+,){2,}[^,]+$")) {
                        return new MockResponse(200);
                    }
                    return new MockResponse(404);
                } else if ("HEAD".equals(request.getMethod())) {
                    if (path.matches("/v1/elements\\?accessType=.*&ids=" + PARENT_DIRECTORY_UUID + "&targetDirectoryUuid&recursiveCheck=.*")) {
                        return new MockResponse(200);
                    } else if (path.matches("/v1/elements\\?accessType=.*&ids=" + NO_CONTENT_DIRECTORY_UUID + "&targetDirectoryUuid&recursiveCheck=.*")) {
                        return new MockResponse(403);
                    } else if (path.matches("/v1/elements\\?accessType=.*&ids=" + FORBIDDEN_STUDY_UUID + "&targetDirectoryUuid&recursiveCheck=.*")) {
                        return new MockResponse(403);
                    } else if (path.matches("/v1/elements\\?accessType=.*&ids=" + PARENT_DIRECTORY_UUID_FORBIDDEN + "&targetDirectoryUuid&recursiveCheck=.*")) {
                        return new MockResponse(403);
                    } else if (path.matches("/v1/elements\\?forUpdate=true&ids=" + FORBIDDEN_ELEMENT_UUID) && USER_NOT_ALLOWED.equals(request.getHeaders().get("userId"))) {
                        return new MockResponse(403);
                    } else if (path.matches("/v1/elements\\?accessType=WRITE&ids=" + DIRECTORY_NOT_OWNED_SUBELEMENT_UUID + "&targetDirectoryUuid.*&recursiveCheck=true")) {
                        return new MockResponse(409);
                    } else if (path.matches("/v1/elements\\?forDeletion=true&ids=.*") || path.matches("/v1/elements\\?forUpdate=true&ids=.*")) {
                        return new MockResponse(200);
                    } else if (path.matches("/v1/directories/" + PARENT_DIRECTORY_UUID2 + "/elements/elementName/types/type")) {
                        return new MockResponse(200);
                    } else if (path.matches("/v1/elements\\?accessType=READ&ids=" + TEST_ACCESS_DIRECTORY_UUID_ALLOWED + "&targetDirectoryUuid&recursiveCheck=.*")) {
                        return new MockResponse(200);
                    } else if (path.matches("/v1/elements\\?accessType=READ&ids=" + TEST_ACCESS_DIRECTORY_UUID_FORBIDDEN + "&targetDirectoryUuid&recursiveCheck=.*")) {
                        return new MockResponse(403);
                    } else if (path.matches("/v1/elements\\?accessType=WRITE&ids=" + TEST_ACCESS_DIRECTORY_UUID_ALLOWED + "&targetDirectoryUuid&recursiveCheck=.*")) {
                        return new MockResponse(200);
                    } else if (path.matches("/v1/elements\\?accessType=WRITE&ids=" + TEST_ACCESS_DIRECTORY_UUID_FORBIDDEN + "&targetDirectoryUuid&recursiveCheck=.*")) {
                        return new MockResponse(403);
                    } else if (path.matches("/v1/elements\\?accessType=.*&ids=.*&targetDirectoryUuid.*&recursiveCheck=.*")) {
                        return new MockResponse(200);
                    }
                }
                return new MockResponse(418);
            }
        };
        server.setDispatcher(dispatcher);
        server.start();
        output.receive(TIMEOUT, USER_MESSAGE_DESTINATION);
    }

    @Test
    void testCreateStudyFromExistingCase() throws Exception {
        mockMvc.perform(post("/v1/explore/studies/" + STUDY1 + "/cases/" + CASE_UUID + "?description=desc&parentDirectoryUuid=" + PARENT_DIRECTORY_UUID)
                .param("duplicateCase", "false")
                .header("userId", "userId")
                .param("caseFormat", "XIIDM")
                .contentType(MediaType.APPLICATION_JSON)
        ).andExpect(status().isOk());
    }

    @Test
    void testCreateStudyFromExistingCaseError() throws Exception {
        mockMvc.perform(post("/v1/explore/studies/" + STUDY1 + "/cases/" + NON_EXISTING_CASE_UUID + "?description=desc&parentDirectoryUuid=" + PARENT_DIRECTORY_UUID)
                        .header("userId", USER1)
                        .param("caseFormat", "XIIDM")
                        .contentType(MediaType.APPLICATION_JSON))
                .andExpect(status().isNotFound());
    }

    @Test
    void testCreateCase() throws Exception {
        try (InputStream is = new FileInputStream(ResourceUtils.getFile("classpath:" + TEST_FILE))) {
            MockMultipartFile mockFile = new MockMultipartFile("caseFile", TEST_FILE, MediaType.TEXT_XML_VALUE, is);

            mockMvc.perform(multipart("/v1/explore/cases/{caseName}?description={description}&parentDirectoryUuid={parentDirectoryUuid}",
                            STUDY1, "description", PARENT_DIRECTORY_UUID).file(mockFile)
                            .header("userId", USER1)
                            .contentType(MediaType.MULTIPART_FORM_DATA)
                    )
                    .andExpect(status().isOk());
        }
    }

    @Test
    void testCaseCreationError() throws Exception {
        try (InputStream is = new FileInputStream(ResourceUtils.getFile("classpath:" + TEST_FILE_WITH_ERRORS))) {
            MockMultipartFile mockFile = new MockMultipartFile("caseFile", TEST_FILE_WITH_ERRORS, MediaType.TEXT_XML_VALUE, is);

            mockMvc.perform(multipart("/v1/explore/cases/{caseName}?description={description}&parentDirectoryUuid={parentDirectoryUuid}",
                            STUDY_ERROR_NAME, "description", PARENT_DIRECTORY_UUID).file(mockFile)
                            .header("userId", USER1)
                            .contentType(MediaType.MULTIPART_FORM_DATA))
                    .andExpect(status().isBadRequest());
        }
    }

    @Test
    void testCreateFormContingencyList() throws Exception {
        mockMvc.perform(post("/v1/explore/form-contingency-lists/{listName}?parentDirectoryUuid={parentDirectoryUuid}&description={description}",
                FILTER_CONTINGENCY_LIST, PARENT_DIRECTORY_UUID, null)
                .header("userId", USER1)
                .contentType(MediaType.APPLICATION_JSON)
                .content("\"Contingency list content\"")
        ).andExpect(status().isOk());
    }

    @Test
    void testCreateIdentifierContingencyList() throws Exception {
        mockMvc.perform(post("/v1/explore/identifier-contingency-lists/{listName}?parentDirectoryUuid={parentDirectoryUuid}&description={description}",
                "identifierContingencyListName", PARENT_DIRECTORY_UUID, null)
                .header("userId", USER1)
                .contentType(MediaType.APPLICATION_JSON)
                .content("\"Contingency list content\"")
        ).andExpect(status().isOk());
    }

    @Test
<<<<<<< HEAD
    void testCreateFilterBasedContingencyList() throws Exception {
        mockMvc.perform(post("/v1/explore/filters-contingency-lists/{listName}?parentDirectoryUuid={parentDirectoryUuid}&description={description}",
            "filterBasedContingencyListName", PARENT_DIRECTORY_UUID, null)
            .header("userId", USER1)
            .contentType(MediaType.APPLICATION_JSON)
            .content("\"Contingency list content\"")
        ).andExpect(status().isOk());
    }

    @Test
    void testNewScriptFromFormContingencyList() throws Exception {
        mockMvc.perform(post("/v1/explore/form-contingency-lists/{id}/new-script/{scriptName}?parentDirectoryUuid={parentDirectoryUuid}",
                CONTINGENCY_LIST_UUID, "scriptName", PARENT_DIRECTORY_UUID)
                .header("userId", USER1)
        ).andExpect(status().isOk());
    }

    @Test
    void testReplaceFormContingencyListWithScript() throws Exception {
        mockMvc.perform(post("/v1/explore/form-contingency-lists/{id}/replace-with-script",
                CONTINGENCY_LIST_UUID)
                .header("userId", USER1)
        ).andExpect(status().isOk());
    }

    @Test
=======
>>>>>>> 5e152c31
    void testCreateFilter() throws Exception {
        mockMvc.perform(post("/v1/explore/filters?name={name}&type={type}&parentDirectoryUuid={parentDirectoryUuid}&description={description}",
                "contingencyListScriptName", "", PARENT_DIRECTORY_UUID, null)
                .header("userId", USER1)
                .contentType(MediaType.APPLICATION_JSON)
                .content("\"Filter content\"")
        ).andExpect(status().isOk());
    }

    @Test
    void testCreateParameters() throws Exception {
        mockMvc.perform(post("/v1/explore/parameters?name={name}&type={type}&description={description}&parentDirectoryUuid={parentDirectoryUuid}",
                "paramName", ParametersType.VOLTAGE_INIT_PARAMETERS.name(), "comment", PARENT_DIRECTORY_UUID)
                .header("userId", USER1)
                .contentType(MediaType.APPLICATION_JSON)
                .content("\"Parameters content\"")
        ).andExpect(status().isOk());
    }

    @Test
    void testUpdateParameters() throws Exception {
        mockMvc.perform(put("/v1/explore/parameters/{id}?name={name}&description={description}&type={type}&parentDirectoryUuid={parentDirectoryUuid}",
                PARAMETERS_UUID, "", "", ParametersType.VOLTAGE_INIT_PARAMETERS.name(), PARENT_DIRECTORY_UUID)
                .header("userId", USER1)
                .contentType(MediaType.APPLICATION_JSON)
                .content("\"new Parameters content\"")
        ).andExpect(status().isOk());
    }

    private void deleteElement(UUID elementUUid) throws Exception {
        mockMvc.perform(delete("/v1/explore/elements/{elementUuid}",
                        elementUUid).header("userId", USER1))
                .andExpect(status().isOk());
    }

    private void deleteElements(List<UUID> elementUuids, UUID parentUuid) throws Exception {
        var ids = elementUuids.stream().map(UUID::toString).collect(Collectors.joining(","));
        mockMvc.perform(delete("/v1/explore/elements/{parentUuid}?ids=" + ids, parentUuid)
                        .header("userId", USER1))
                .andExpect(status().isOk());
    }

    private void deleteElementInvalidType(UUID elementUUid) throws Exception {
        mockMvc.perform(delete("/v1/explore/elements/{elementUuid}", elementUUid)
                        .header("userId", USER1))
                .andExpect(status().is2xxSuccessful());
    }

    private void deleteElementNotAllowed(UUID elementUUid, int status) throws Exception {
        mockMvc.perform(delete("/v1/explore/elements/{elementUuid}",
                        elementUUid).header("userId", NOT_ADMIN_USER))
                .andExpect(status().is(status));
    }

    private void deleteElementsNotAllowed(List<UUID> elementUuids, UUID parentUuid, int status) throws Exception {
        var ids = elementUuids.stream().map(UUID::toString).collect(Collectors.joining(","));
        mockMvc.perform(delete("/v1/explore/elements/{parentUuid}?ids=" + ids, parentUuid)
                        .header("userId", NOT_ADMIN_USER))
                .andExpect(status().is(status));
    }

    @Test
    void testDeleteElement() throws Exception {
        deleteElements(List.of(FILTER_UUID, PRIVATE_STUDY_UUID, CONTINGENCY_LIST_UUID, CASE_UUID), PARENT_DIRECTORY_UUID);
        deleteElement(FILTER_UUID);
        deleteElement(PRIVATE_STUDY_UUID);
        deleteElement(CONTINGENCY_LIST_UUID);
        deleteElementInvalidType(INVALID_ELEMENT_UUID);
        deleteElement(PARENT_DIRECTORY_UUID);
        deleteElement(CASE_UUID);
        deleteElement(PARAMETERS_UUID);
        deleteElement(MODIFICATION_UUID);
        deleteElementsNotAllowed(List.of(FORBIDDEN_STUDY_UUID), PARENT_DIRECTORY_UUID_FORBIDDEN, 403);
        deleteElementNotAllowed(FORBIDDEN_STUDY_UUID, 403);
        deleteElementNotAllowed(DIRECTORY_NOT_OWNED_SUBELEMENT_UUID, 409);
    }

    @Test
    void testGetElementsMetadata() throws Exception {
        mockMvc.perform(get("/v1/explore/elements/metadata?ids=" + FILTER_UUID + "," + PRIVATE_STUDY_UUID + "," + CONTINGENCY_LIST_UUID)
                .header("userId", USER1)
        ).andExpectAll(status().isOk());

        ElementAttributes filter1 = new ElementAttributes(FILTER_UUID, FILTER_CONTINGENCY_LIST, FILTER, USER1, 0L, null, specificMetadata);
        ElementAttributes filter2 = new ElementAttributes(FILTER_UUID_2, FILTER_CONTINGENCY_LIST_2, FILTER, USER1, 0L, null, specificMetadata2);
        ElementAttributes caseElement = new ElementAttributes(CASE_UUID, "case", "CASE", USER1, 0L, null, caseSpecificMetadata);

        mockMvc.perform(get("/v1/explore/elements/metadata?ids=" + FILTER_UUID + "," + FILTER_UUID_2 + "&equipmentTypes=&elementTypes=FILTER")
            .header("userId", USER1))
            .andExpectAll(
                status().isOk(),
                content().string(mapper.writeValueAsString(List.of(filter1, filter2)))
            );

        mockMvc.perform(get("/v1/explore/elements/metadata?ids=" + FILTER_UUID + "," + FILTER_UUID_2 + "&equipmentTypes=GENERATOR&elementTypes=FILTER")
            .header("userId", USER1))
            .andExpectAll(
                status().isOk(),
                content().string(mapper.writeValueAsString(List.of(filter1)))
            );

        mockMvc.perform(get("/v1/explore/elements/metadata?ids=" + FILTER_UUID + "," + FILTER_UUID_2 + "&equipmentTypes=LINE&elementTypes=FILTER")
            .header("userId", USER1))
            .andExpectAll(
                status().isOk(),
                content().string(mapper.writeValueAsString(List.of(filter2)))
            );

        mockMvc.perform(get("/v1/explore/elements/metadata?ids=" + FILTER_UUID + "," + FILTER_UUID_2 + "&equipmentTypes=GENERATOR,LINE&elementTypes=FILTER")
            .header("userId", USER1))
            .andExpectAll(
                status().isOk(),
                content().string(mapper.writeValueAsString(List.of(filter1, filter2)))
            );

        mockMvc.perform(get("/v1/explore/elements/metadata?ids=" + FILTER_UUID + "," + FILTER_UUID_2 + "," + CASE_UUID + "&equipmentTypes=GENERATOR&elementTypes=FILTER,CASE")
            .header("userId", USER1))
            .andExpectAll(
                status().isOk(),
                content().string(mapper.writeValueAsString(List.of(filter1, caseElement)))
            );
    }

    @Test
    void testDuplicateCase(final MockWebServer mockWebServer) throws Exception {
        mockMvc.perform(post("/v1/explore/cases?duplicateFrom={caseUuid}&parentDirectoryUuid={parentDirectoryUuid}",
                        CASE_UUID, PARENT_DIRECTORY_UUID).header("userId", USER1))
                .andExpect(status().isOk());

        checkAuthorizationRequestDoneForDuplication(mockWebServer, CASE_UUID, PARENT_DIRECTORY_UUID);
    }

    @Test
    void testDuplicateCaseInSameDirectory(final MockWebServer mockWebServer) throws Exception {
        mockMvc.perform(post("/v1/explore/cases?duplicateFrom={caseUuid}",
                        CASE_UUID, PARENT_DIRECTORY_UUID).header("userId", USER1))
                .andExpect(status().isOk());

        checkAuthorizationRequestDoneForDuplication(mockWebServer, CASE_UUID, CASE_UUID);
    }

    @Test
    void testDuplicateFilter(final MockWebServer mockWebServer) throws Exception {
        mockMvc.perform(post("/v1/explore/filters?duplicateFrom={filterUuid}&parentDirectoryUuid={parentDirectoryUuid}",
                FILTER_UUID, PARENT_DIRECTORY_UUID)
                .header("userId", USER1)).andExpect(status().isOk());

        checkAuthorizationRequestDoneForDuplication(mockWebServer, FILTER_UUID, PARENT_DIRECTORY_UUID);
    }

    @Test
    void testDuplicateFilterInSameDirectory(final MockWebServer mockWebServer) throws Exception {
        mockMvc.perform(post("/v1/explore/filters?duplicateFrom={filterUuid}",
                FILTER_UUID, PARENT_DIRECTORY_UUID)
                .header("userId", USER1)).andExpect(status().isOk());

        checkAuthorizationRequestDoneForDuplication(mockWebServer, FILTER_UUID, FILTER_UUID);
    }

    @Test
    void testDuplicateFormContingencyList(final MockWebServer mockWebServer) throws Exception {
        mockMvc.perform(post("/v1/explore/contingency-lists?duplicateFrom={formContingencyListUuid}&type={contingencyListsType}&parentDirectoryUuid={parentDirectoryUuid}",
                CONTINGENCY_LIST_UUID, ContingencyListType.FORM, PARENT_DIRECTORY_UUID)
                .header("userId", USER1)
        ).andExpect(status().isOk());

        checkAuthorizationRequestDoneForDuplication(mockWebServer, CONTINGENCY_LIST_UUID, PARENT_DIRECTORY_UUID);
    }

    @Test
    void testDuplicateFormContingencyListInSameDirectory(final MockWebServer mockWebServer) throws Exception {
        mockMvc.perform(post("/v1/explore/contingency-lists?duplicateFrom={formContingencyListUuid}&type={contingencyListsType}",
                CONTINGENCY_LIST_UUID, ContingencyListType.FORM)
                .header("userId", USER1)
        ).andExpect(status().isOk());

        checkAuthorizationRequestDoneForDuplication(mockWebServer, CONTINGENCY_LIST_UUID, CONTINGENCY_LIST_UUID);
    }

    @Test
    void testDuplicateIdentifierContingencyList(final MockWebServer mockWebServer) throws Exception {
        mockMvc.perform(post("/v1/explore/contingency-lists?duplicateFrom={identifierContingencyListUuid}&type={contingencyListsType}&parentDirectoryUuid={parentDirectoryUuid}",
                CONTINGENCY_LIST_UUID, ContingencyListType.IDENTIFIERS, PARENT_DIRECTORY_UUID)
                .header("userId", USER1)
        ).andExpect(status().isOk());

        checkAuthorizationRequestDoneForDuplication(mockWebServer, CONTINGENCY_LIST_UUID, PARENT_DIRECTORY_UUID);
    }

    @Test
    void testDuplicateIdentifierContingencyListInSameDirectory(final MockWebServer mockWebServer) throws Exception {
        mockMvc.perform(post("/v1/explore/contingency-lists?duplicateFrom={identifierContingencyListUuid}&type={contingencyListsType}",
                CONTINGENCY_LIST_UUID, ContingencyListType.IDENTIFIERS)
                .header("userId", USER1)
        ).andExpect(status().isOk());

        checkAuthorizationRequestDoneForDuplication(mockWebServer, CONTINGENCY_LIST_UUID, CONTINGENCY_LIST_UUID);
    }

    @Test
    void testDuplicateFilterBasedContingencyList(final MockWebServer mockWebServer) throws Exception {
        mockMvc.perform(post("/v1/explore/contingency-lists?duplicateFrom={contingencyListUuid}&type={contingencyListsType}&parentDirectoryUuid={parentDirectoryUuid}",
            CONTINGENCY_LIST_UUID, ContingencyListType.FILTERS, PARENT_DIRECTORY_UUID)
            .header("userId", USER1)
        ).andExpect(status().isOk());

        checkAuthorizationRequestDoneForDuplication(mockWebServer, CONTINGENCY_LIST_UUID, PARENT_DIRECTORY_UUID);
    }

    @Test
    void testDuplicateFilterBasedContingencyListInSameDirectory(final MockWebServer mockWebServer) throws Exception {
        mockMvc.perform(post("/v1/explore/contingency-lists?duplicateFrom={contingencyListUuid}&type={contingencyListsType}",
            CONTINGENCY_LIST_UUID, ContingencyListType.FILTERS)
            .header("userId", USER1)
        ).andExpect(status().isOk());

        checkAuthorizationRequestDoneForDuplication(mockWebServer, CONTINGENCY_LIST_UUID, CONTINGENCY_LIST_UUID);
    }

    @Test
    void testDuplicateStudy(final MockWebServer mockWebServer) throws Exception {
        mockMvc.perform(post("/v1/explore/studies?duplicateFrom={studyUuid}&parentDirectoryUuid={parentDirectoryUuid}",
                        PUBLIC_STUDY_UUID, PARENT_DIRECTORY_UUID)
                .header("userId", USER1)
        ).andExpect(status().isOk());

        checkAuthorizationRequestDoneForDuplication(mockWebServer, PUBLIC_STUDY_UUID, PARENT_DIRECTORY_UUID);
    }

    @Test
    void testDuplicateStudyInSameDirectory(final MockWebServer mockWebServer) throws Exception {
        mockMvc.perform(post("/v1/explore/studies?duplicateFrom={studyUuid}",
                PUBLIC_STUDY_UUID)
                .header("userId", USER1)
        ).andExpect(status().isOk());

        checkAuthorizationRequestDoneForDuplication(mockWebServer, PUBLIC_STUDY_UUID, PUBLIC_STUDY_UUID);
    }

    @Test
    void testDuplicateStudyInSameDirectoryNotAllowed() throws Exception {
        mockMvc.perform(post("/v1/explore/studies?duplicateFrom={studyUuid}",
                NO_CONTENT_DIRECTORY_UUID)
                .header("userId", USER1)
        ).andExpect(status().isForbidden());
    }

    @Test
    void testDuplicateParameters(final MockWebServer mockWebServer) throws Exception {
        mockMvc.perform(post("/v1/explore/parameters?duplicateFrom={parameterUuid}&type={type}&parentDirectoryUuid={parentDirectoryUuid}",
                        PARAMETERS_UUID, ParametersType.LOADFLOW_PARAMETERS, PARENT_DIRECTORY_UUID)
                .header("userId", USER1))
            .andExpect(status().isOk());

        checkAuthorizationRequestDoneForDuplication(mockWebServer, PARAMETERS_UUID, PARENT_DIRECTORY_UUID);
    }

    @Test
    void testDuplicateParametersInSameDirectory(final MockWebServer mockWebServer) throws Exception {
        mockMvc.perform(post("/v1/explore/parameters?duplicateFrom={parameterUuid}&type={type}",
                        PARAMETERS_UUID, ParametersType.LOADFLOW_PARAMETERS)
                        .header("userId", USER1))
                .andExpect(status().isOk());

        checkAuthorizationRequestDoneForDuplication(mockWebServer, PARAMETERS_UUID, PARAMETERS_UUID);
    }

    @Test
    void testCaseCreationErrorWithBadExtension() throws Exception {
        try (InputStream is = new FileInputStream(ResourceUtils.getFile("classpath:" + TEST_INCORRECT_FILE))) {
            MockMultipartFile mockFile = new MockMultipartFile("caseFile", TEST_INCORRECT_FILE, MediaType.TEXT_XML_VALUE, is);

            mockMvc.perform(multipart("/v1/explore/cases/{caseName}?description={description}&parentDirectoryUuid={parentDirectoryUuid}",
                            STUDY_ERROR_NAME, "description", PARENT_DIRECTORY_UUID).file(mockFile)
                            .header("userId", USER1)
                            .contentType(MediaType.MULTIPART_FORM_DATA))
                    .andExpect(status().isUnprocessableEntity());
        }
    }

    @Test
    void testChangeFilter(final MockWebServer server) throws Exception {
        final String filter = "{\"type\":\"CRITERIA\",\"equipmentFilterForm\":{\"equipmentType\":\"BATTERY\",\"name\":\"test bbs\",\"countries\":[\"BS\"],\"nominalVoltage\":{\"type\":\"LESS_THAN\",\"value1\":545430,\"value2\":null},\"freeProperties\":{\"region\":[\"north\"],\"totallyFree\":[\"6555\"],\"tso\":[\"ceps\"]}}}";
        final String name = "filter name";
        final String description = "new filter description";
        mockMvc.perform(put("/v1/explore/filters/{id}",
                FILTER_UUID)
                .contentType(APPLICATION_JSON)
                .content(filter)
                .param("name", name)
                .param("description", description)
                .header("userId", USER1)
        ).andExpect(status().isOk());

        verifyFilterOrContingencyUpdateRequests(server, "/v1/filters/", USER1);
    }

    @Test
    void testModifyFormContingencyList(final MockWebServer server) throws Exception {
        final String formContingency = "{\"equipmentType\":\"LINE\",\"name\":\"contingency EN update1\",\"countries1\":[\"AL\"],\"countries2\":[],\"nominalVoltage1\":{\"type\":\"EQUALITY\",\"value1\":45340,\"value2\":null},\"nominalVoltage2\":null,\"freeProperties1\":{},\"freeProperties2\":{}}";
        final String name = "form contingency name";
        final String description = "form contingency description";
        mockMvc.perform(put("/v1/explore/contingency-lists/{id}",
                SCRIPT_ID_BASE_FORM_CONTINGENCY_LIST_UUID)
                .contentType(APPLICATION_JSON)
                .content(formContingency)
                .param("name", name)
                .param("description", description)
                .param("contingencyListType", ContingencyListType.FORM.name())
                .header("userId", USER1)
        ).andExpect(status().isOk());

        verifyFilterOrContingencyUpdateRequests(server, "/v1/form-contingency-lists/", USER1);
    }

    @Test
    void testModifyIdentifierContingencyList(final MockWebServer server) throws Exception {
        final String identifierContingencyList = "{\"identifierContingencyList\":{\"type\":\"identifier\",\"version\":\"1.0\",\"identifiableType\":\"LINE\",\"identifiers\":[{\"type\":\"LIST\",\"identifierList\":[{\"type\":\"ID_BASED\",\"identifier\":\"34\"},{\"type\":\"ID_BASED\",\"identifier\":\"qs\"}]}]},\"type\":\"IDENTIFIERS\"}";
        final String name = "identifier contingencyList name";
        final String description = "identifier contingencyList description";
        mockMvc.perform(put("/v1/explore/contingency-lists/{id}",
                SCRIPT_ID_BASE_FORM_CONTINGENCY_LIST_UUID)
                .contentType(APPLICATION_JSON)
                .content(identifierContingencyList)
                .param("name", name)
                .param("contingencyListType", ContingencyListType.IDENTIFIERS.name())
                .param("description", description)
                .header("userId", USER1)
        ).andExpect(status().isOk());

        verifyFilterOrContingencyUpdateRequests(server, "/v1/identifier-contingency-lists/", USER1);
    }

    @Test
    void testModifyFilterContingencyList(final MockWebServer server) throws Exception {
        final String filters = "{\"filters\":[{\"id\":\"uuid1\",\"name\":\"TD_Sensi\",\"equipmentType\":\"TWO_WINDINGS_TRANSFORMER\"},{\"id\":\"uuid2\",\"name\":\"Ligne ARGIA\",\"equipmentType\":\"LINE\"}]}";
        final String name = "filter based contingencyList name";
        final String description = "filter based contingencyList description";
        mockMvc.perform(put("/v1/explore/contingency-lists/{id}",
            SCRIPT_ID_BASE_FORM_CONTINGENCY_LIST_UUID)
            .contentType(APPLICATION_JSON)
            .content(filters)
            .param("name", name)
            .param("contingencyListType", ContingencyListType.FILTERS.name())
            .param("description", description)
            .header("userId", USER1)
        ).andExpect(status().isOk());

        verifyFilterOrContingencyUpdateRequests(server, "/v1/filters-contingency-lists/", USER1);
    }

    private void verifyFilterOrContingencyUpdateRequests(final MockWebServer server, String contingencyOrFilterPath, String user) {
        var requests = TestUtils.getRequestsWithBodyDone(3, server);
        assertTrue(requests.stream().anyMatch(r -> r.getPath().contains(contingencyOrFilterPath)), "elementAttributes updated");
        assertTrue(requests.stream().anyMatch(r -> r.getPath().contains("/v1/elements")), "name updated");
    }

    @Test
    void testGetMetadata() throws Exception {
        MvcResult result = mockMvc.perform(get("/v1/explore/elements/metadata?ids=" + CASE_UUID)
                .header("userId", USER1))
                .andExpect(status().isOk())
                .andReturn();
        String res = result.getResponse().getContentAsString();
        List<ElementAttributes> elementsMetadata = mapper.readValue(res, new TypeReference<>() { });
        String caseAttributesAsString = mapper.writeValueAsString(new ElementAttributes(CASE_UUID, "case", "CASE", USER1, 0L, null, caseSpecificMetadata));
        assertEquals(1, elementsMetadata.size());
        assertEquals(mapper.writeValueAsString(elementsMetadata.get(0)), caseAttributesAsString);
    }

    @Test
    void testCreateNetworkCompositeModifications() throws Exception {
        List<UUID> modificationUuids = Arrays.asList(MODIFICATION_UUID, UUID.randomUUID());
        mockMvc.perform(post("/v1/explore/composite-modifications?name={name}&description={description}&parentDirectoryUuid={parentDirectoryUuid}",
                "nameModif", "descModif", PARENT_DIRECTORY_UUID)
                .header("userId", USER1)
                .contentType(MediaType.APPLICATION_JSON)
                .content(mapper.writeValueAsString(modificationUuids))
        ).andExpect(status().isOk());
    }

    @Test
    void testModifyCompositeModifications(final MockWebServer server) throws Exception {
        final String name = "script name";
        mockMvc.perform(
                put("/v1/explore/composite-modifications/{id}", COMPOSITE_MODIFICATION_UUID)
                        .contentType(APPLICATION_JSON)
                        .content(mapper.writeValueAsString(List.of(MODIFICATION_UUID, UUID.randomUUID())))
                        .param("name", name)
                        .param("description", "description")
                        .header("userId", USER1)
        ).andExpect(status().isOk());
    }

    @Test
    void testGetDirectoryPermissions() throws Exception {
        MvcResult result = mockMvc.perform(get("/v1/explore/directories/{directoryUuid}/permissions", PARENT_DIRECTORY_UUID)
                        .header("userId", USER1))
                .andExpect(status().isOk())
                .andReturn();
        String responseJson = result.getResponse().getContentAsString();
        List<PermissionDTO> returnedPermissions = mapper.readValue(responseJson, new TypeReference<List<PermissionDTO>>() { });
        assertEquals(3, returnedPermissions.size());

        // Execute the test with a forbidden directory ID
        mockMvc.perform(get("/v1/explore/directories/{directoryUuid}/permissions", PARENT_DIRECTORY_UUID_FORBIDDEN)
                        .header("userId", USER_NOT_ALLOWED))
                .andExpect(status().isForbidden());
    }

    @Test
    void testSetDirectoryPermissions() throws Exception {
        List<PermissionDTO> permissions = List.of(
                new PermissionDTO(false, List.of(UUID.randomUUID(), UUID.randomUUID()), PermissionType.READ),
                new PermissionDTO(false, List.of(UUID.randomUUID()), PermissionType.WRITE),
                new PermissionDTO(false, List.of(), PermissionType.MANAGE)
        );
        String permissionsJson = mapper.writeValueAsString(permissions);

        mockMvc.perform(put("/v1/explore/directories/{directoryUuid}/permissions", PARENT_DIRECTORY_UUID)
                        .header("userId", USER1)
                        .contentType(MediaType.APPLICATION_JSON)
                        .content(permissionsJson))
                .andExpect(status().isOk());

        // Execute the test with a forbidden directory ID
        mockMvc.perform(put("/v1/explore/directories/{directoryUuid}/permissions", PARENT_DIRECTORY_UUID_FORBIDDEN)
                        .header("userId", USER_NOT_ALLOWED)
                        .contentType(MediaType.APPLICATION_JSON)
                        .content(permissionsJson))
                .andExpect(status().isForbidden());
    }

    @Test
    void testGetModificationMetadata() throws Exception {
        final String expectedResult = mapper.writeValueAsString(new ElementAttributes(MODIFICATION_UUID, "one modif", "MODIFICATION", USER1, 0L, null, modificationSpecificMetadata));
        MvcResult result = mockMvc.perform(get("/v1/explore/elements/metadata?ids=" + MODIFICATION_UUID)
                        .header("userId", USER1))
                .andExpect(status().isOk())
                .andReturn();
        String response = result.getResponse().getContentAsString();
        List<ElementAttributes> elementsMetadata = mapper.readValue(response, new TypeReference<>() { });
        assertEquals(1, elementsMetadata.size());
        assertEquals(mapper.writeValueAsString(elementsMetadata.get(0)), expectedResult);
    }

    @Test
    void testGetCompositeModificationContent() throws Exception {
        MvcResult result = mockMvc.perform(get("/v1/explore/composite-modification/" + COMPOSITE_MODIFICATION_UUID + "/network-modifications")
                .header("userId", USER1)
                ).andExpect(status().isOk())
                .andReturn();
        String response = result.getResponse().getContentAsString();
        List<Map<String, Object>> metadata = mapper.readValue(response, new TypeReference<>() { });
        assertEquals(2, metadata.size());
    }

    @Test
    void testMaxCaseCreationExceeded() throws Exception {
        //test create a study with a user that already exceeded his cases limit
        MvcResult result = mockMvc.perform(post("/v1/explore/studies/" + STUDY1 + "/cases/" + CASE_UUID + "?description=desc&parentDirectoryUuid=" + PARENT_DIRECTORY_UUID)
                        .param("duplicateCase", "false")
                        .header("userId", USER_WITH_CASE_LIMIT_EXCEEDED)
                        .param("caseFormat", "XIIDM")
                        .contentType(APPLICATION_JSON)
                ).andExpect(status().isForbidden())
                .andReturn();
        assertTrue(result.getResponse().getContentAsString().contains(MAX_ELEMENTS_EXCEEDED.name()));

        //test duplicate a study with a user that already exceeded his cases limit
        result = mockMvc.perform(post("/v1/explore/studies?duplicateFrom={studyUuid}&parentDirectoryUuid={parentDirectoryUuid}",
                PUBLIC_STUDY_UUID, PARENT_DIRECTORY_UUID)
                .header("userId", USER_WITH_CASE_LIMIT_EXCEEDED)
        ).andExpect(status().isForbidden())
                .andReturn();
        assertTrue(result.getResponse().getContentAsString().contains(MAX_ELEMENTS_EXCEEDED.name()));

        //test duplicate a case with a user that already exceeded his cases limit
        result = mockMvc.perform(post("/v1/explore/cases?duplicateFrom={caseUuid}&parentDirectoryUuid={parentDirectoryUuid}",
                        CASE_UUID, PARENT_DIRECTORY_UUID).header("userId", USER_WITH_CASE_LIMIT_EXCEEDED))
                .andExpect(status().isForbidden())
                .andReturn();
        assertTrue(result.getResponse().getContentAsString().contains(MAX_ELEMENTS_EXCEEDED.name()));

        //test create a case with a user that already exceeded his cases limit
        try (InputStream is = new FileInputStream(ResourceUtils.getFile("classpath:" + TEST_FILE))) {
            MockMultipartFile mockFile = new MockMultipartFile("caseFile", TEST_FILE, MediaType.TEXT_XML_VALUE, is);

            result = mockMvc.perform(multipart("/v1/explore/cases/{caseName}?description={description}&parentDirectoryUuid={parentDirectoryUuid}",
                            STUDY1, "description", PARENT_DIRECTORY_UUID).file(mockFile)
                            .header("userId", USER_WITH_CASE_LIMIT_EXCEEDED)
                            .contentType(MediaType.MULTIPART_FORM_DATA)
                    )
                    .andExpect(status().isForbidden())
                    .andReturn();
            assertTrue(result.getResponse().getContentAsString().contains(MAX_ELEMENTS_EXCEEDED.name()));
            assertTrue(result.getResponse().getContentAsString().contains("max allowed cases : 3"));
        }
    }

    @Test
    void testMaxCaseCreationNotExceeded() throws Exception {
        //test create a study with a user that hasn't already exceeded his cases limit
        mockMvc.perform(post("/v1/explore/studies/" + STUDY1 + "/cases/" + CASE_UUID + "?description=desc&parentDirectoryUuid=" + PARENT_DIRECTORY_UUID)
                        .param("duplicateCase", "false")
                        .header("userId", USER_WITH_CASE_LIMIT_NOT_EXCEEDED)
                        .param("caseFormat", "XIIDM")
                        .contentType(APPLICATION_JSON)
                ).andExpect(status().isOk());

        //test duplicate a study with a user that hasn't already exceeded his cases limit
        mockMvc.perform(post("/v1/explore/studies?duplicateFrom={studyUuid}&parentDirectoryUuid={parentDirectoryUuid}",
                        PUBLIC_STUDY_UUID, PARENT_DIRECTORY_UUID)
                        .header("userId", USER_WITH_CASE_LIMIT_NOT_EXCEEDED)
                ).andExpect(status().isOk());

        //test duplicate a case with a user that hasn't already exceeded his cases limit
        mockMvc.perform(post("/v1/explore/cases?duplicateFrom={caseUuid}&parentDirectoryUuid={parentDirectoryUuid}",
                        CASE_UUID, PARENT_DIRECTORY_UUID).header("userId", USER_WITH_CASE_LIMIT_NOT_EXCEEDED))
                .andExpect(status().isOk());

        //test create a case with a user that hasn't already exceeded his cases limit
        try (InputStream is = new FileInputStream(ResourceUtils.getFile("classpath:" + TEST_FILE))) {
            MockMultipartFile mockFile = new MockMultipartFile("caseFile", TEST_FILE, MediaType.TEXT_XML_VALUE, is);

            mockMvc.perform(multipart("/v1/explore/cases/{caseName}?description={description}&parentDirectoryUuid={parentDirectoryUuid}",
                            STUDY1, "description", PARENT_DIRECTORY_UUID).file(mockFile)
                            .header("userId", USER_WITH_CASE_LIMIT_NOT_EXCEEDED)
                            .contentType(MediaType.MULTIPART_FORM_DATA)
                    )
                    .andExpect(status().isOk())
                    .andReturn();
        }
    }

    @Test
    void testMaxCaseCreationProfileNotSet() throws Exception {
        //test create a study with a user that has no profile to limit his case creation
        mockMvc.perform(post("/v1/explore/studies/" + STUDY1 + "/cases/" + CASE_UUID + "?description=desc&parentDirectoryUuid=" + PARENT_DIRECTORY_UUID)
                .param("duplicateCase", "false")
                .header("userId", USER_NOT_FOUND)
                .param("caseFormat", "XIIDM")
                .contentType(APPLICATION_JSON)
        ).andExpect(status().isOk());

        //test duplicate a study with a user that has no profile to limit his case creation
        mockMvc.perform(post("/v1/explore/studies?duplicateFrom={studyUuid}&parentDirectoryUuid={parentDirectoryUuid}",
                PUBLIC_STUDY_UUID, PARENT_DIRECTORY_UUID)
                .header("userId", USER_NOT_FOUND)
        ).andExpect(status().isOk());

        //test duplicate a case with a user that has no profile to limit his case creation
        mockMvc.perform(post("/v1/explore/cases?duplicateFrom={caseUuid}&parentDirectoryUuid={parentDirectoryUuid}",
                        CASE_UUID, PARENT_DIRECTORY_UUID).header("userId", USER_NOT_FOUND))
                .andExpect(status().isOk());

        //test create a case with a user that has no profile to limit his case creation
        try (InputStream is = new FileInputStream(ResourceUtils.getFile("classpath:" + TEST_FILE))) {
            MockMultipartFile mockFile = new MockMultipartFile("caseFile", TEST_FILE, MediaType.TEXT_XML_VALUE, is);

            mockMvc.perform(multipart("/v1/explore/cases/{caseName}?description={description}&parentDirectoryUuid={parentDirectoryUuid}",
                            STUDY1, "description", PARENT_DIRECTORY_UUID).file(mockFile)
                            .header("userId", USER_NOT_FOUND)
                            .contentType(MediaType.MULTIPART_FORM_DATA)
                    )
                    .andExpect(status().isOk())
                    .andReturn();
        }
    }

    @Test
    void testMaxCaseCreationWithRemoteException() throws Exception {
        //test create a study with a remote unexpected exception
        mockMvc.perform(post("/v1/explore/studies/" + STUDY1 + "/cases/" + CASE_UUID + "?description=desc&parentDirectoryUuid=" + PARENT_DIRECTORY_UUID)
                .param("duplicateCase", "false")
                .header("userId", USER_UNEXPECTED_ERROR)
                .param("caseFormat", "XIIDM")
                .contentType(APPLICATION_JSON)
        ).andExpect(status().isBadRequest());

        //test duplicate a study with a remote unexpected exception
        mockMvc.perform(post("/v1/explore/studies?duplicateFrom={studyUuid}&parentDirectoryUuid={parentDirectoryUuid}",
                PUBLIC_STUDY_UUID, PARENT_DIRECTORY_UUID)
                .header("userId", USER_UNEXPECTED_ERROR)
        ).andExpect(status().isBadRequest());

        //test duplicate a case with a remote unexpected exception
        mockMvc.perform(post("/v1/explore/cases?duplicateFrom={caseUuid}&parentDirectoryUuid={parentDirectoryUuid}",
                        CASE_UUID, PARENT_DIRECTORY_UUID).header("userId", USER_UNEXPECTED_ERROR))
                .andExpect(status().isBadRequest());

        //test create a case with a remote unexpected exception
        try (InputStream is = new FileInputStream(ResourceUtils.getFile("classpath:" + TEST_FILE))) {
            MockMultipartFile mockFile = new MockMultipartFile("caseFile", TEST_FILE, MediaType.TEXT_XML_VALUE, is);

            mockMvc.perform(multipart("/v1/explore/cases/{caseName}?description={description}&parentDirectoryUuid={parentDirectoryUuid}",
                            STUDY1, "description", PARENT_DIRECTORY_UUID).file(mockFile)
                            .header("userId", USER_UNEXPECTED_ERROR)
                            .contentType(MediaType.MULTIPART_FORM_DATA)
                    )
                    .andExpect(status().isBadRequest());
        }
    }

    @Test
    void testCaseAlertThreshold(final MockWebServer server) throws Exception {
        //Perform a study creation while USER_WITH_CASE_LIMIT_NOT_EXCEEDED_2 has not yet reached the defined case alert threshold, no message sent to him
        mockMvc.perform(post("/v1/explore/studies/" + STUDY1 + "/cases/" + CASE_UUID + "?description=desc&parentDirectoryUuid=" + PARENT_DIRECTORY_UUID)
            .param("duplicateCase", "false")
            .header("userId", USER_WITH_CASE_LIMIT_NOT_EXCEEDED_2)
            .param("caseFormat", "XIIDM")
            .contentType(APPLICATION_JSON)
        ).andExpect(status().isOk());

        Message<byte[]> message = output.receive(TIMEOUT, USER_MESSAGE_DESTINATION);
        assertNull(message);

        //Perform a study creation while USER_WITH_CASE_LIMIT_NOT_EXCEEDED has reached the defined case alert threshold, a message has been sent to him
        mockMvc.perform(post("/v1/explore/studies/" + STUDY1 + "/cases/" + CASE_UUID + "?description=desc&parentDirectoryUuid=" + PARENT_DIRECTORY_UUID)
            .param("duplicateCase", "false")
            .header("userId", USER_WITH_CASE_LIMIT_NOT_EXCEEDED)
            .param("caseFormat", "XIIDM")
            .contentType(APPLICATION_JSON)
        ).andExpect(status().isOk());

        message = output.receive(TIMEOUT, USER_MESSAGE_DESTINATION);
        assertNotNull(message);
        MessageHeaders headers = message.getHeaders();
        assertEquals(HEADER_UPDATE_TYPE_DIRECTORY, headers.get(HEADER_UPDATE_TYPE));
        assertEquals("casesAlertThreshold", headers.get(HEADER_USER_MESSAGE));
        assertEquals(USER_WITH_CASE_LIMIT_NOT_EXCEEDED, headers.get(HEADER_USER_ID));
        CaseAlertThresholdMessage alertThresholdMessage = mapper.readValue(message.getPayload(), CaseAlertThresholdMessage.class);
        assertEquals(2, alertThresholdMessage.casesCount());
        assertEquals(40, alertThresholdMessage.userUsagePercentage());
    }

    @Test
    void testUpdateElement() throws Exception {
        ElementAttributes elementAttributes = new ElementAttributes();
        elementAttributes.setElementName(STUDY1);
        mockMvc.perform(put("/v1/explore/elements/{id}",
                ELEMENT_UUID)
                .header("userId", USER1)
                .contentType(MediaType.APPLICATION_JSON)
                .content(mapper.writeValueAsString(elementAttributes))
        ).andExpect(status().isOk());
    }

    @Test
    void testMoveElementsDirectory() throws Exception {
        ElementAttributes elementAttributes = new ElementAttributes();
        elementAttributes.setElementName(STUDY1);
        mockMvc.perform(put("/v1/explore/elements?targetDirectoryUuid={parentDirectoryUuid}",
                PARENT_DIRECTORY_UUID)
                .header("userId", USER1)
                .contentType(MediaType.APPLICATION_JSON)
                .content(mapper.writeValueAsString(List.of(ELEMENT_UUID, PUBLIC_STUDY_UUID)))
        ).andExpect(status().isOk());
    }

    @Test
    void testUpdateElementNotOk() throws Exception {
        ElementAttributes elementAttributes = new ElementAttributes();
        elementAttributes.setElementName(STUDY1);
        mockMvc.perform(put("/v1/explore/elements/{id}",
                FORBIDDEN_ELEMENT_UUID)
                .header("userId", USER_NOT_ALLOWED)
                .contentType(MediaType.APPLICATION_JSON)
                .content(mapper.writeValueAsString(elementAttributes))
        ).andExpect(status().isForbidden());
    }

    @Test
    void testMoveDirectoryContainingNotOwnedSubelements() throws Exception {
        ElementAttributes elementAttributes = new ElementAttributes();
        elementAttributes.setElementName(STUDY1);
        mockMvc.perform(put("/v1/explore/elements?targetDirectoryUuid={parentDirectoryUuid}",
            PARENT_DIRECTORY_UUID)
            .header("userId", USER1)
            .contentType(MediaType.APPLICATION_JSON)
            .content(mapper.writeValueAsString(List.of(DIRECTORY_NOT_OWNED_SUBELEMENT_UUID)))
        ).andExpect(status().isConflict());
    }

    @Test
    void testGetRootDirectories(final MockWebServer server) throws Exception {
        MvcResult result = mockMvc.perform(get("/v1/explore/directories/root-directories")
                        .header("userId", USER1)
                ).andExpect(status().isOk())
                .andReturn();
        assertEquals(GENERIC_STRING, result.getResponse().getContentAsString());

        var requests = TestUtils.getRequestsWithBodyDone(1, server);
        assertTrue(requests.stream().anyMatch(r -> r.getPath().contains("v1/root-directories")));
    }

    @Test
    void testCreateRootDirectories(final MockWebServer server) throws Exception {
        MvcResult result = mockMvc.perform(post("/v1/explore/directories/root-directories")
                        .header("userId", USER1)
                        .contentType(MediaType.APPLICATION_JSON)
                        .content(GENERIC_STRING)
                ).andExpect(status().isOk())
                .andReturn();
        assertEquals(GENERIC_STRING, result.getResponse().getContentAsString());

        var requests = TestUtils.getRequestsWithBodyDone(1, server);
        assertTrue(requests.stream().anyMatch(r -> r.getPath().contains("v1/root-directories")));
    }

    @Test
    void testGetDirectoryElements(final MockWebServer server) throws Exception {
        MvcResult result = mockMvc.perform(get("/v1/explore/directories/{directoryUuid}/elements", PARENT_DIRECTORY_UUID)
                        .header("userId", USER1)
                ).andExpect(status().isOk())
                .andReturn();
        assertEquals(GENERIC_STRING, result.getResponse().getContentAsString());

        var requests = TestUtils.getRequestsWithBodyDone(1, server);
        assertTrue(requests.stream().anyMatch(r -> r.getPath().contains("/v1/directories/" + PARENT_DIRECTORY_UUID + "/elements?elementTypes&recursive=false")));
    }

    @Test
    void testCreateDirectory(final MockWebServer server) throws Exception {
        String newDirectoryAttributesAsString = mapper.writeValueAsString(new ElementAttributes(ELEMENT_UUID, DIRECTORY1, "DIRECTORY", USER1, 0, null));
        MvcResult result = mockMvc.perform(post("/v1/explore/directories/{directoryUuid}/directories", PARENT_DIRECTORY_UUID2)
                        .header("userId", USER1)
                        .contentType(MediaType.APPLICATION_JSON)
                        .content(newDirectoryAttributesAsString)
                ).andExpect(status().isOk())
                .andReturn();
        assertEquals(newDirectoryAttributesAsString, result.getResponse().getContentAsString());

        var requests = TestUtils.getRequestsWithBodyDone(2, server);
        assertTrue(requests.stream().anyMatch(r -> r.getPath().contains("/v1/directories/" + PARENT_DIRECTORY_UUID2 + "/elements?allowNewName=false")
                && r.getBody().equals(newDirectoryAttributesAsString)));
    }

    @Test
    void testGetElementPath(final MockWebServer server) throws Exception {
        MvcResult result = mockMvc.perform(get("/v1/explore/directories/elements/{elementUuid}/path", PARENT_DIRECTORY_UUID2)
                        .header("userId", USER1)
                ).andExpect(status().isOk())
                .andReturn();
        assertEquals(GENERIC_STRING, result.getResponse().getContentAsString());

        var requests = TestUtils.getRequestsWithBodyDone(1, server);
        assertTrue(requests.stream().anyMatch(r -> r.getPath().contains("/v1/elements/" + PARENT_DIRECTORY_UUID2 + "/path")));
    }

    @Test
    void testElementExists(final MockWebServer server) throws Exception {
        mockMvc.perform(head("/v1/explore/directories/{directoryUuid}/elements/{elementName}/types/{type}",
                        PARENT_DIRECTORY_UUID2,
                        "elementName",
                        "type")
                        .header("userId", USER1)
                ).andExpect(status().isOk());

        var requests = TestUtils.getRequestsWithBodyDone(1, server);
        assertTrue(requests.stream().anyMatch(r -> r.getPath().contains("/v1/directories/" + PARENT_DIRECTORY_UUID2 + "/elements/elementName/types/type")));
    }

    @Test
    void testGetElementNameCandidate(final MockWebServer server) throws Exception {
        MvcResult result = mockMvc.perform(get("/v1/explore/directories/{directoryUuid}/elementName/newNameCandidate?type=type", PARENT_DIRECTORY_UUID2)
                        .header("userId", USER1)
                ).andExpect(status().isOk())
                .andReturn();
        assertEquals(GENERIC_STRING, result.getResponse().getContentAsString());

        var requests = TestUtils.getRequestsWithBodyDone(1, server);
        assertTrue(requests.stream().anyMatch(r -> r.getPath().contains("/v1/directories/" + PARENT_DIRECTORY_UUID2 + "/elementName/newNameCandidate")));
    }

    @Test
    void testSearchElement(final MockWebServer server) throws Exception {
        MvcResult result = mockMvc.perform(get("/v1/explore/directories/elements/indexation-infos?userInput=userInput&directoryUuid=directoryUuid")
                        .header("userId", USER1)
                ).andExpect(status().isOk())
                .andReturn();
        assertEquals(GENERIC_STRING, result.getResponse().getContentAsString());

        var requests = TestUtils.getRequestsWithBodyDone(1, server);
        assertTrue(requests.stream().anyMatch(r -> r.getPath().contains("/v1/elements/indexation-infos")));
    }

    @Test
    void testHasRights(final MockWebServer server) throws Exception {
        // test read access allowed
        mockMvc.perform(head("/v1/explore/directories/" + TEST_ACCESS_DIRECTORY_UUID_ALLOWED + "?permission=READ")
                .header("userId", NOT_ADMIN_USER)
            ).andExpect(status().isOk());

        var requests = TestUtils.getRequestsWithBodyDone(1, server);
        assertTrue(requests.stream().anyMatch(r -> r.getPath().contains("v1/elements?accessType=READ&ids=" + TEST_ACCESS_DIRECTORY_UUID_ALLOWED + "&targetDirectoryUuid")));

        // test read access forbidden
        mockMvc.perform(head("/v1/explore/directories/" + TEST_ACCESS_DIRECTORY_UUID_FORBIDDEN + "?permission=READ")
            .header("userId", NOT_ADMIN_USER)
        ).andExpect(status().isForbidden());

        requests = TestUtils.getRequestsWithBodyDone(1, server);
        assertTrue(requests.stream().anyMatch(r -> r.getPath().contains("v1/elements?accessType=READ&ids=" + TEST_ACCESS_DIRECTORY_UUID_FORBIDDEN + "&targetDirectoryUuid")));

        // test write access forbidden
        mockMvc.perform(head("/v1/explore/directories/" + TEST_ACCESS_DIRECTORY_UUID_FORBIDDEN + "?permission=WRITE")
            .header("userId", NOT_ADMIN_USER)
        ).andExpect(status().isForbidden());

        requests = TestUtils.getRequestsWithBodyDone(1, server);
        assertTrue(requests.stream().anyMatch(r -> r.getPath().contains("v1/elements?accessType=WRITE&ids=" + TEST_ACCESS_DIRECTORY_UUID_FORBIDDEN + "&targetDirectoryUuid")));

        // test write access allowed (admin)
        mockMvc.perform(head("/v1/explore/directories/" + TEST_ACCESS_DIRECTORY_UUID_ALLOWED + "?permission=WRITE")
            .header("userId", USER1)
        ).andExpect(status().isOk());

        requests = TestUtils.getRequestsWithBodyDone(1, server);
        assertTrue(requests.stream().anyMatch(r -> r.getPath().contains("v1/elements?accessType=WRITE&ids=" + TEST_ACCESS_DIRECTORY_UUID_ALLOWED + "&targetDirectoryUuid")));
    }

    private void checkAuthorizationRequestDoneForDuplication(final MockWebServer server, UUID readElementUuid, UUID writeElementUuid) {
        // check that we called 2 times the directory server to checks authorization and 1 time the server to duplicate
        // check read authorization on the duplicated element and write authorization on the target directory
        var requests = TestUtils.getRequestsWithBodyDone(3, server);
        assertTrue(requests.stream().anyMatch(r -> r.getPath().contains("/v1/elements?accessType=READ&ids=" + readElementUuid + "&targetDirectoryUuid")));
        assertTrue(requests.stream().anyMatch(r -> r.getPath().contains("/v1/elements?accessType=WRITE&ids=" + writeElementUuid + "&targetDirectoryUuid")));
    }
}<|MERGE_RESOLUTION|>--- conflicted
+++ resolved
@@ -529,7 +529,6 @@
     }
 
     @Test
-<<<<<<< HEAD
     void testCreateFilterBasedContingencyList() throws Exception {
         mockMvc.perform(post("/v1/explore/filters-contingency-lists/{listName}?parentDirectoryUuid={parentDirectoryUuid}&description={description}",
             "filterBasedContingencyListName", PARENT_DIRECTORY_UUID, null)
@@ -540,24 +539,6 @@
     }
 
     @Test
-    void testNewScriptFromFormContingencyList() throws Exception {
-        mockMvc.perform(post("/v1/explore/form-contingency-lists/{id}/new-script/{scriptName}?parentDirectoryUuid={parentDirectoryUuid}",
-                CONTINGENCY_LIST_UUID, "scriptName", PARENT_DIRECTORY_UUID)
-                .header("userId", USER1)
-        ).andExpect(status().isOk());
-    }
-
-    @Test
-    void testReplaceFormContingencyListWithScript() throws Exception {
-        mockMvc.perform(post("/v1/explore/form-contingency-lists/{id}/replace-with-script",
-                CONTINGENCY_LIST_UUID)
-                .header("userId", USER1)
-        ).andExpect(status().isOk());
-    }
-
-    @Test
-=======
->>>>>>> 5e152c31
     void testCreateFilter() throws Exception {
         mockMvc.perform(post("/v1/explore/filters?name={name}&type={type}&parentDirectoryUuid={parentDirectoryUuid}&description={description}",
                 "contingencyListScriptName", "", PARENT_DIRECTORY_UUID, null)
