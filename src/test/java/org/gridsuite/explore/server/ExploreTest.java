--- conflicted
+++ resolved
@@ -289,15 +289,8 @@
                             .addHeader("Content-Type", "application/json; charset=utf-8");
                 } else if (path.matches("/v1/parameters.*")) {
                     return new MockResponse().setResponseCode(200);
-<<<<<<< HEAD
                 } else if (path.matches("/v1/network-composite-modifications")) {
                     return new MockResponse().setBody(compositeModificationIdAsString).setResponseCode(200).addHeader("Content-Type", "application/json; charset=utf-8");
-=======
-                } else if (path.matches("/v1/network-modifications")) {
-                    return new MockResponse().setBody(modificationIdsAsString).setResponseCode(200).addHeader("Content-Type", "application/json; charset=utf-8");
-                } else if (path.matches("/v1/network-composite-modifications")) {
-                    return new MockResponse().setBody(modificationGroupIdAsString).setResponseCode(200).addHeader("Content-Type", "application/json; charset=utf-8");
->>>>>>> 42995ed5
                 } else if ("GET".equals(request.getMethod())) {
                     if (path.matches("/v1/elements/" + INVALID_ELEMENT_UUID)) {
                         return new MockResponse().setBody(invalidElementAsString).setResponseCode(200).addHeader("Content-Type", "application/json; charset=utf-8");
@@ -765,19 +758,9 @@
 
     @Test
     @SneakyThrows
-<<<<<<< HEAD
     public void testCreateNetworkCompositeModifications() {
         List<UUID> modificationUuids = Arrays.asList(MODIFICATION_UUID, UUID.randomUUID());
         mockMvc.perform(post("/v1/explore/composite-modifications?name={name}&description={description}&parentDirectoryUuid={parentDirectoryUuid}",
-=======
-    public void testCreateNetworkModifications() {
-        final String body = mapper.writeValueAsString(List.of(
-                new ElementAttributes(MODIFICATION_UUID, "one modif", "", USER1, 0L, "a description"),
-                new ElementAttributes(UUID.randomUUID(), "2nd modif", "", USER1, 0L, "a description")
-                )
-        );
-        mockMvc.perform(post("/v1/explore/modifications?name={name}&description={description}&parentDirectoryUuid={parentDirectoryUuid}",
->>>>>>> 42995ed5
                 "nameModif", "descModif", PARENT_DIRECTORY_UUID)
                 .header("userId", USER1)
                 .contentType(MediaType.APPLICATION_JSON)
