--- conflicted
+++ resolved
@@ -178,12 +178,9 @@
                         return new MockResponse().setResponseCode(200) .addHeader("Content-Type", "application/json; charset=utf-8");
                     } else if (path.matches("/v1/directories/" + PARENT_DIRECTORY_UUID)) {
                         return new MockResponse().setBody(directoryAttributesAsString).setResponseCode(200) .addHeader("Content-Type", "application/json; charset=utf-8");
-<<<<<<< HEAD
-=======
                     } else if (path.matches("/v1/studies/metadata[?]id=" + PRIVATE_STUDY_UUID)) {
                         return new MockResponse().setBody(privateStudyAttributesAsString.replace("elementUuid", "id")).setResponseCode(200)
                             .addHeader("Content-Type", "application/json; charset=utf-8");
->>>>>>> bd0f67bf
                     }
                 } else if ("DELETE".equals(request.getMethod())) {
                     if (path.matches("/v1/filters/" + FILTER_UUID)) {
