--- conflicted
+++ resolved
@@ -29,11 +29,7 @@
       base-uri: http://localhost:5027
     -
       name: voltage-init-server
-<<<<<<< HEAD
-      base-uri: http://localhost:5038
-=======
       base-uri: http://localhost:5038
     -
       name: security-analysis-server
-      base-uri: http://localhost:5023
->>>>>>> a90530e2
+      base-uri: http://localhost:5023