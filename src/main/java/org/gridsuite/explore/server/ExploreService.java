--- conflicted
+++ resolved
@@ -49,17 +49,10 @@
         ElementAttributes elementAttributes = new ElementAttributes(null, studyName, STUDY,
                 new AccessRightsAttributes(isPrivate), userId, 0L, description);
         return directoryService.createElement(elementAttributes, parentDirectoryUuid, userId).flatMap(elementAttributes1 ->
-<<<<<<< HEAD
                         studyService.insertStudyWithExistingCaseFile(elementAttributes1.getElementUuid(), userId, isPrivate, caseUuid)
-                                .doOnError(err -> {
-                                    directoryService.deleteElement(elementAttributes1.getElementUuid(), userId).subscribe();
-                                })
-=======
-                        studyService.insertStudyWithExistingCaseFile(elementAttributes1.getElementUuid(), studyName, description, userId, isPrivate, caseUuid)
                                 .doOnError(err ->
                                     directoryService.deleteElement(elementAttributes1.getElementUuid(), userId).subscribe()
                                 )
->>>>>>> cd2e56fb
         );
     }
 
@@ -67,18 +60,10 @@
         ElementAttributes elementAttributes = new ElementAttributes(null, studyName, STUDY,
                 new AccessRightsAttributes(isPrivate), userId, 0L, description);
         return directoryService.createElement(elementAttributes, parentDirectoryUuid, userId).flatMap(elementAttributes1 ->
-<<<<<<< HEAD
                         studyService.insertStudyWithCaseFile(elementAttributes1.getElementUuid(), userId, isPrivate, caseFile)
-                                .doOnError(err -> {
-                                    directoryService.deleteElement(elementAttributes1.getElementUuid(), userId).subscribe();
-//                        emitDirectoryChanged(parentDirectoryUuid, userId, isPrivateDirectory(parentDirectoryUuid), false, NotificationType.UPDATE_DIRECTORY);
-                                })
-=======
-                        studyService.insertStudyWithCaseFile(elementAttributes1.getElementUuid(), studyName, description, userId, isPrivate, caseFile)
                                 .doOnError(err ->
                                     directoryService.deleteElement(elementAttributes1.getElementUuid(), userId).subscribe()
                                 )
->>>>>>> cd2e56fb
         );
     }
 
@@ -112,18 +97,10 @@
             ElementAttributes newElementAttributes = new ElementAttributes(null, scriptName,
                     SCRIPT_CONTINGENCY_LIST, new AccessRightsAttributes(elementAttributes.getAccessRights().isPrivate()), userId, 0L, null);
             return directoryService.createElement(newElementAttributes, parentDirectoryUuid, userId).flatMap(elementAttributes1 ->
-<<<<<<< HEAD
                             contingencyListService.newScriptFromFiltersContingencyList(id, elementAttributes1.getElementUuid())
-                                    .doOnError(err -> {
-                                        directoryService.deleteElement(elementAttributes1.getElementUuid(), userId);
-//                            emitDirectoryChanged(parentDirectoryUuid, userId, isPrivateDirectory(parentDirectoryUuid), false, NotificationType.UPDATE_DIRECTORY);
-                                    })
-=======
-                            contingencyListService.newScriptFromFiltersContingencyList(id, scriptName, elementAttributes1.getElementUuid())
                                     .doOnError(err ->
                                         directoryService.deleteElement(elementAttributes1.getElementUuid(), userId)
                                     )
->>>>>>> cd2e56fb
             );
         });
     }
@@ -162,24 +139,13 @@
                 return Mono.error(new ExploreException(NOT_ALLOWED));
             }
             ElementAttributes newElementAttributes = new ElementAttributes(null, scriptName,
-<<<<<<< HEAD
                     SCRIPT, new AccessRightsAttributes(elementAttributes.getAccessRights().isPrivate()), userId, 0, null);
-            return directoryService.createElement(newElementAttributes, parentDirectoryUuid,  userId).flatMap(elementAttributes1 -> {
-                return filterService.insertNewScriptFromFilter(filterId, elementAttributes1.getElementUuid())
-                        .doOnError(err -> {
-                            directoryService.deleteElement(elementAttributes1.getElementUuid(), userId);
-//                            emitDirectoryChanged(parentDirectoryUuid, userId, isPrivateDirectory(parentDirectoryUuid), false, NotificationType.UPDATE_DIRECTORY);
-                        });
-            });
-=======
-                    SCRIPT, new AccessRightsAttributes(elementAttributes.getAccessRights().isPrivate()), userId, 0);
             return directoryService.createElement(newElementAttributes, parentDirectoryUuid,  userId).flatMap(elementAttributes1 ->
-                filterService.insertNewScriptFromFilter(filterId, scriptName, elementAttributes1.getElementUuid())
+                filterService.insertNewScriptFromFilter(filterId, elementAttributes1.getElementUuid())
                     .doOnError(err ->
                         directoryService.deleteElement(elementAttributes1.getElementUuid(), userId)
                     )
             );
->>>>>>> cd2e56fb
         });
     }
 
