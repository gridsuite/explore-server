/**
 * Copyright (c) 2021, RTE (http://www.rte-france.com)
 * This Source Code Form is subject to the terms of the Mozilla Public
 * License, v. 2.0. If a copy of the MPL was not distributed with this
 * file, You can obtain one at http://mozilla.org/MPL/2.0/.
 */
package org.gridsuite.explore.server;

import org.gridsuite.explore.server.dto.AccessRightsAttributes;
import org.gridsuite.explore.server.dto.ElementAttributes;
import org.springframework.http.codec.multipart.FilePart;
import org.springframework.stereotype.Service;
import reactor.core.publisher.Mono;

import java.util.UUID;

import static org.gridsuite.explore.server.ExploreException.Type.NOT_ALLOWED;

/**
 * @author Etienne Homer <etienne.homre at rte-france.com>
 */
@Service
class ExploreService {
    static final String HEADER_USER_ID = "userId";
    static final String STUDY = "STUDY";
    static final String CONTINGENCY_LIST = "CONTINGENCY_LIST";
    static final String FILTER = "FILTER";

    private DirectoryService directoryService;
    private StudyService studyService;
    private ContingencyListService contingencyListService;
    private FilterService filterService;

    public ExploreService(
            DirectoryService directoryService,
            StudyService studyService,
            ContingencyListService contingencyListService,
            FilterService filterService) {

        this.directoryService = directoryService;
        this.studyService = studyService;
        this.contingencyListService = contingencyListService;
        this.filterService = filterService;
    }

    public Mono<Void> createStudy(String studyName, UUID caseUuid, String description, String userId, Boolean isPrivate, UUID parentDirectoryUuid) {
        ElementAttributes elementAttributes = new ElementAttributes(null, studyName, STUDY,
                new AccessRightsAttributes(isPrivate), userId, 0L, description);
        return directoryService.createElement(elementAttributes, parentDirectoryUuid, userId).flatMap(elementAttributes1 ->
                        studyService.insertStudyWithExistingCaseFile(elementAttributes1.getElementUuid(), userId, isPrivate, caseUuid)
                                .doOnError(err ->
                                    directoryService.deleteElement(elementAttributes1.getElementUuid(), userId).subscribe()
                                )
        );
    }

    public Mono<Void> createStudy(String studyName, Mono<FilePart> caseFile, String description, String userId, Boolean isPrivate, UUID parentDirectoryUuid) {
        ElementAttributes elementAttributes = new ElementAttributes(null, studyName, STUDY,
                new AccessRightsAttributes(isPrivate), userId, 0L, description);
        return directoryService.createElement(elementAttributes, parentDirectoryUuid, userId).flatMap(elementAttributes1 ->
                        studyService.insertStudyWithCaseFile(elementAttributes1.getElementUuid(), userId, isPrivate, caseFile)
                                .doOnError(err ->
                                    directoryService.deleteElement(elementAttributes1.getElementUuid(), userId).subscribe()
                                )
        );
    }

<<<<<<< HEAD
    public Mono<Void> createScriptContingencyList(String listName, String content, String description, String userId, Boolean isPrivate, UUID parentDirectoryUuid) {
        ElementAttributes elementAttributes = new ElementAttributes(null, listName, SCRIPT_CONTINGENCY_LIST,
                new AccessRightsAttributes(isPrivate), userId, 0L, description);
=======
    public Mono<Void> createScriptContingencyList(String listName, String content, String userId, Boolean isPrivate, UUID parentDirectoryUuid) {
        ElementAttributes elementAttributes = new ElementAttributes(null, listName, CONTINGENCY_LIST,
                new AccessRightsAttributes(isPrivate), userId, 0L);
>>>>>>> 4494950d
        return directoryService.createElement(elementAttributes, parentDirectoryUuid, userId).flatMap(elementAttributes1 ->
                        contingencyListService.insertScriptContingencyList(elementAttributes1.getElementUuid(), content)
                                .doOnError(err ->
                                    directoryService.deleteElement(elementAttributes1.getElementUuid(), userId).subscribe()
                                )
        );
    }

<<<<<<< HEAD
    public Mono<Void> createFiltersContingencyList(String listName, String content, String description, String userId, Boolean isPrivate, UUID parentDirectoryUuid) {
        ElementAttributes elementAttributes = new ElementAttributes(null, listName, FILTERS_CONTINGENCY_LIST,
                new AccessRightsAttributes(isPrivate), userId, 0L, description);
=======
    public Mono<Void> createFiltersContingencyList(String listName, String content, String userId, Boolean isPrivate, UUID parentDirectoryUuid) {
        ElementAttributes elementAttributes = new ElementAttributes(null, listName, CONTINGENCY_LIST,
                new AccessRightsAttributes(isPrivate), userId, 0L);
>>>>>>> 4494950d
        return directoryService.createElement(elementAttributes, parentDirectoryUuid, userId).flatMap(elementAttributes1 ->
                        contingencyListService.insertFiltersContingencyList(elementAttributes1.getElementUuid(), content)
                                .doOnError(err ->
                                    directoryService.deleteElement(elementAttributes1.getElementUuid(), userId).subscribe()
                                )
        );
    }

    public Mono<Void> newScriptFromFiltersContingencyList(UUID id, String scriptName, String userId, UUID parentDirectoryUuid) {
        return directoryService.getElementInfos(id).flatMap(elementAttributes -> {
            ElementAttributes newElementAttributes = new ElementAttributes(null, scriptName,
<<<<<<< HEAD
                    SCRIPT_CONTINGENCY_LIST, new AccessRightsAttributes(elementAttributes.getAccessRights().isPrivate()), userId, 0L, null);
=======
                    CONTINGENCY_LIST, new AccessRightsAttributes(elementAttributes.getAccessRights().isPrivate()), userId, 0L);
>>>>>>> 4494950d
            return directoryService.createElement(newElementAttributes, parentDirectoryUuid, userId).flatMap(elementAttributes1 ->
                            contingencyListService.newScriptFromFiltersContingencyList(id, elementAttributes1.getElementUuid())
                                    .doOnError(err ->
                                        directoryService.deleteElement(elementAttributes1.getElementUuid(), userId).subscribe()
                                    )
            );
        });
    }

    public Mono<Void> replaceFilterContingencyListWithScript(UUID id, String userId) {
        return directoryService.getElementInfos(id).flatMap(elementAttributes -> {
            if (!userId.equals(elementAttributes.getOwner())) {
                return Mono.error(new ExploreException(NOT_ALLOWED));
            }
            return contingencyListService.replaceFilterContingencyListWithScript(id);
        });
    }

<<<<<<< HEAD
    public Mono<Void> createFilter(String filter, String filterName, String filterType, String description, Boolean isPrivate, UUID parentDirectoryUuid, String userId) {
        String elementType = filterType.equals(FilterType.SCRIPT.name()) ? SCRIPT : FILTER;
        ElementAttributes elementAttributes = new ElementAttributes(null, filterName, elementType,
                new AccessRightsAttributes(isPrivate), userId, 0, description);
=======
    public Mono<Void> createFilter(String filter, String filterName, Boolean isPrivate, UUID parentDirectoryUuid, String userId) {
        ElementAttributes elementAttributes = new ElementAttributes(null, filterName, FILTER,
                new AccessRightsAttributes(isPrivate), userId, 0);
>>>>>>> 4494950d

        return directoryService.createElement(elementAttributes, parentDirectoryUuid, userId).flatMap(elementAttributes1 ->
                        filterService.insertFilter(filter, elementAttributes1.getElementUuid(), userId)
                                .doOnError(err ->
                                    directoryService.deleteElement(elementAttributes1.getElementUuid(), userId).subscribe()
                                )
        );
    }

    public Mono<Void> newScriptFromFilter(UUID filterId, String scriptName, String userId, UUID parentDirectoryUuid) {
        return directoryService.getElementInfos(filterId).flatMap(elementAttributes -> {
            if (!elementAttributes.getType().equals(FILTER)) {
                return Mono.error(new ExploreException(NOT_ALLOWED));
            }
            ElementAttributes newElementAttributes = new ElementAttributes(null, scriptName,
<<<<<<< HEAD
                    SCRIPT, new AccessRightsAttributes(elementAttributes.getAccessRights().isPrivate()), userId, 0, null);
=======
                    FILTER, new AccessRightsAttributes(elementAttributes.getAccessRights().isPrivate()), userId, 0);
>>>>>>> 4494950d
            return directoryService.createElement(newElementAttributes, parentDirectoryUuid,  userId).flatMap(elementAttributes1 ->
                filterService.insertNewScriptFromFilter(filterId, elementAttributes1.getElementUuid())
                    .doOnError(err ->
                        directoryService.deleteElement(elementAttributes1.getElementUuid(), userId).subscribe()
                    )
            );
        });
    }

    public Mono<Void> replaceFilterWithScript(UUID id, String userId) {
        return directoryService.getElementInfos(id).flatMap(elementAttributes -> {
            if (!userId.equals(elementAttributes.getOwner())) {
                return Mono.error(new ExploreException(NOT_ALLOWED));
            }
            if (!elementAttributes.getType().equals(FILTER)) {
                return Mono.error(new ExploreException(NOT_ALLOWED));
            }
            return filterService.replaceFilterWithScript(id)
                    .doOnSuccess(unused ->
                        directoryService.updateElementType(id, FILTER, userId)
                    );
        });
    }

    public Mono<Void> deleteElement(UUID id, String userId) {
        return directoryService.getElementInfos(id).flatMap(elementAttributes -> {
            if (elementAttributes.getType().equals(STUDY)) {
                studyService.deleteFromStudyServer(elementAttributes.getElementUuid(), userId).subscribe();
            } else if (elementAttributes.getType().equals(CONTINGENCY_LIST)) {
                contingencyListService.deleteContingencyList(elementAttributes.getElementUuid()).subscribe();
            } else if (elementAttributes.getType().equals(FILTER)) {
                filterService.deleteFilter(elementAttributes.getElementUuid()).subscribe();
            }
            return directoryService.deleteElement(id, userId);
        });
    }

    public Mono<Void> setAccessRights(UUID elementUuid, boolean isPrivate, String userId) {
        return directoryService.getElementInfos(elementUuid).flatMap(elementAttributes -> {
            if (elementAttributes.getType().equals(STUDY)) {
                studyService.setStudyAccessRight(elementUuid, userId, isPrivate);
            }
            return directoryService.setAccessRights(elementUuid, isPrivate, userId);
        });
    }
}<|MERGE_RESOLUTION|>--- conflicted
+++ resolved
@@ -65,15 +65,9 @@
         );
     }
 
-<<<<<<< HEAD
     public Mono<Void> createScriptContingencyList(String listName, String content, String description, String userId, Boolean isPrivate, UUID parentDirectoryUuid) {
-        ElementAttributes elementAttributes = new ElementAttributes(null, listName, SCRIPT_CONTINGENCY_LIST,
+        ElementAttributes elementAttributes = new ElementAttributes(null, listName, CONTINGENCY_LIST,
                 new AccessRightsAttributes(isPrivate), userId, 0L, description);
-=======
-    public Mono<Void> createScriptContingencyList(String listName, String content, String userId, Boolean isPrivate, UUID parentDirectoryUuid) {
-        ElementAttributes elementAttributes = new ElementAttributes(null, listName, CONTINGENCY_LIST,
-                new AccessRightsAttributes(isPrivate), userId, 0L);
->>>>>>> 4494950d
         return directoryService.createElement(elementAttributes, parentDirectoryUuid, userId).flatMap(elementAttributes1 ->
                         contingencyListService.insertScriptContingencyList(elementAttributes1.getElementUuid(), content)
                                 .doOnError(err ->
@@ -82,15 +76,9 @@
         );
     }
 
-<<<<<<< HEAD
     public Mono<Void> createFiltersContingencyList(String listName, String content, String description, String userId, Boolean isPrivate, UUID parentDirectoryUuid) {
-        ElementAttributes elementAttributes = new ElementAttributes(null, listName, FILTERS_CONTINGENCY_LIST,
+        ElementAttributes elementAttributes = new ElementAttributes(null, listName, CONTINGENCY_LIST,
                 new AccessRightsAttributes(isPrivate), userId, 0L, description);
-=======
-    public Mono<Void> createFiltersContingencyList(String listName, String content, String userId, Boolean isPrivate, UUID parentDirectoryUuid) {
-        ElementAttributes elementAttributes = new ElementAttributes(null, listName, CONTINGENCY_LIST,
-                new AccessRightsAttributes(isPrivate), userId, 0L);
->>>>>>> 4494950d
         return directoryService.createElement(elementAttributes, parentDirectoryUuid, userId).flatMap(elementAttributes1 ->
                         contingencyListService.insertFiltersContingencyList(elementAttributes1.getElementUuid(), content)
                                 .doOnError(err ->
@@ -102,11 +90,7 @@
     public Mono<Void> newScriptFromFiltersContingencyList(UUID id, String scriptName, String userId, UUID parentDirectoryUuid) {
         return directoryService.getElementInfos(id).flatMap(elementAttributes -> {
             ElementAttributes newElementAttributes = new ElementAttributes(null, scriptName,
-<<<<<<< HEAD
-                    SCRIPT_CONTINGENCY_LIST, new AccessRightsAttributes(elementAttributes.getAccessRights().isPrivate()), userId, 0L, null);
-=======
-                    CONTINGENCY_LIST, new AccessRightsAttributes(elementAttributes.getAccessRights().isPrivate()), userId, 0L);
->>>>>>> 4494950d
+                    CONTINGENCY_LIST, new AccessRightsAttributes(elementAttributes.getAccessRights().isPrivate()), userId, 0L, null);
             return directoryService.createElement(newElementAttributes, parentDirectoryUuid, userId).flatMap(elementAttributes1 ->
                             contingencyListService.newScriptFromFiltersContingencyList(id, elementAttributes1.getElementUuid())
                                     .doOnError(err ->
@@ -125,16 +109,9 @@
         });
     }
 
-<<<<<<< HEAD
-    public Mono<Void> createFilter(String filter, String filterName, String filterType, String description, Boolean isPrivate, UUID parentDirectoryUuid, String userId) {
-        String elementType = filterType.equals(FilterType.SCRIPT.name()) ? SCRIPT : FILTER;
-        ElementAttributes elementAttributes = new ElementAttributes(null, filterName, elementType,
+    public Mono<Void> createFilter(String filter, String filterName, String description, Boolean isPrivate, UUID parentDirectoryUuid, String userId) {
+        ElementAttributes elementAttributes = new ElementAttributes(null, filterName, FILTER,
                 new AccessRightsAttributes(isPrivate), userId, 0, description);
-=======
-    public Mono<Void> createFilter(String filter, String filterName, Boolean isPrivate, UUID parentDirectoryUuid, String userId) {
-        ElementAttributes elementAttributes = new ElementAttributes(null, filterName, FILTER,
-                new AccessRightsAttributes(isPrivate), userId, 0);
->>>>>>> 4494950d
 
         return directoryService.createElement(elementAttributes, parentDirectoryUuid, userId).flatMap(elementAttributes1 ->
                         filterService.insertFilter(filter, elementAttributes1.getElementUuid(), userId)
@@ -150,11 +127,7 @@
                 return Mono.error(new ExploreException(NOT_ALLOWED));
             }
             ElementAttributes newElementAttributes = new ElementAttributes(null, scriptName,
-<<<<<<< HEAD
-                    SCRIPT, new AccessRightsAttributes(elementAttributes.getAccessRights().isPrivate()), userId, 0, null);
-=======
-                    FILTER, new AccessRightsAttributes(elementAttributes.getAccessRights().isPrivate()), userId, 0);
->>>>>>> 4494950d
+                    FILTER, new AccessRightsAttributes(elementAttributes.getAccessRights().isPrivate()), userId, 0, null);
             return directoryService.createElement(newElementAttributes, parentDirectoryUuid,  userId).flatMap(elementAttributes1 ->
                 filterService.insertNewScriptFromFilter(filterId, elementAttributes1.getElementUuid())
                     .doOnError(err ->
