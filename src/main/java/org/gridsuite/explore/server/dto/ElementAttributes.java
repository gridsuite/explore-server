--- conflicted
+++ resolved
@@ -35,13 +35,11 @@
 
     private long subdirectoriesCount;
 
-<<<<<<< HEAD
     private String description;
-=======
+
     private Map<String, Object> specificMetadata = new HashMap<>();
 
-    public ElementAttributes(UUID elementUuid, String elementName, String type, AccessRightsAttributes accessRights, String owner, long subdirectoriesCount) {
-        this(elementUuid, elementName, type, accessRights, owner, subdirectoriesCount, null);
+    public ElementAttributes(UUID elementUuid, String elementName, String type, AccessRightsAttributes accessRights, String owner, long subdirectoriesCount, String description) {
+        this(elementUuid, elementName, type, accessRights, owner, subdirectoriesCount, description, null);
     }
->>>>>>> b90cbc6a
 }