/**
 * Copyright (c) 2021, RTE (http://www.rte-france.com)
 * This Source Code Form is subject to the terms of the Mozilla Public
 * License, v. 2.0. If a copy of the MPL was not distributed with this
 * file, You can obtain one at http://mozilla.org/MPL/2.0/.
 */
package org.gridsuite.explore.server;

import io.swagger.v3.oas.annotations.Operation;
import io.swagger.v3.oas.annotations.responses.ApiResponse;
import io.swagger.v3.oas.annotations.responses.ApiResponses;
import io.swagger.v3.oas.annotations.tags.Tag;
import org.springframework.http.MediaType;
import org.springframework.http.ResponseEntity;
import org.springframework.http.codec.multipart.FilePart;
import org.springframework.web.bind.annotation.*;
import reactor.core.publisher.Mono;

import java.util.UUID;

/**
 * @author Etienne Homer <etienne.homer at rte-france.com>
 */
@RestController
@RequestMapping(value = "/" + ExploreApi.API_VERSION)
@Tag(name = "explore-server")
public class ExploreController {

    private final ExploreService exploreService;

    public ExploreController(ExploreService exploreService) {
        this.exploreService = exploreService;
    }

    @PostMapping(value = "/directories/studies/{studyName}/cases/{caseUuid}")
    @Operation(summary = "create a study from an existing case")
    @ApiResponses(value = {@ApiResponse(responseCode = "200", description = "Study creation request delegated to study server")})
    public ResponseEntity<Mono<Void>> createStudyFromExistingCase(@PathVariable("studyName") String studyName,
                                                                  @PathVariable("caseUuid") UUID caseUuid,
                                                                  @RequestParam("description") String description,
                                                                  @RequestParam("isPrivate") Boolean isPrivate,
                                                                  @RequestParam("parentDirectoryUuid") UUID parentDirectoryUuid,
                                                                  @RequestHeader("userId") String userId) {
        return ResponseEntity.ok().body(exploreService.createStudy(studyName, caseUuid, description, userId, isPrivate, parentDirectoryUuid));
    }

    @PostMapping(value = "/directories/studies/{studyName}", consumes = MediaType.MULTIPART_FORM_DATA_VALUE)
    @Operation(summary = "create a study and import the case")
    @ApiResponses(value = {@ApiResponse(responseCode = "200", description = "Study creation request delegated to study server")})
    public ResponseEntity<Mono<Void>> createStudy(@PathVariable("studyName") String studyName,
                                                  @RequestPart("caseFile") FilePart caseFile,
                                                  @RequestParam("description") String description,
                                                  @RequestParam("isPrivate") Boolean isPrivate,
                                                  @RequestParam("parentDirectoryUuid") UUID parentDirectoryUuid,
                                                  @RequestHeader("userId") String userId) {
        return ResponseEntity.ok().body(exploreService.createStudy(studyName, Mono.just(caseFile), description, userId, isPrivate, parentDirectoryUuid));
    }

    @PostMapping(value = "/directories/script-contingency-lists/{listName}")
    @Operation(summary = "create a script contingency list")
    @ApiResponses(value = {@ApiResponse(responseCode = "200", description = "Script contingency list has been created")})
    public ResponseEntity<Mono<Void>> createScriptContingencyList(@PathVariable("listName") String listName,
                                                                  @RequestBody(required = false) String content,
                                                                  @RequestParam("description") String description,
                                                                  @RequestParam("isPrivate") Boolean isPrivate,
                                                                  @RequestParam("parentDirectoryUuid") UUID parentDirectoryUuid,
                                                                  @RequestHeader("userId") String userId) {
        return ResponseEntity.ok().body(exploreService.createScriptContingencyList(listName, content, description, userId, isPrivate, parentDirectoryUuid));
    }

    @PostMapping(value = "/directories/filters-contingency-lists/{listName}")
    @Operation(summary = "create a filters contingency list")
    @ApiResponses(value = {@ApiResponse(responseCode = "200", description = "Filters contingency list has been created")})
    public ResponseEntity<Mono<Void>> createFiltersContingencyList(@PathVariable("listName") String listName,
                                                                   @RequestBody(required = false) String content,
                                                                   @RequestParam("description") String description,
                                                                   @RequestParam("isPrivate") Boolean isPrivate,
                                                                   @RequestParam("parentDirectoryUuid") UUID parentDirectoryUuid,
                                                                   @RequestHeader("userId") String userId) {
        return ResponseEntity.ok().body(exploreService.createFiltersContingencyList(listName, content, description, userId, isPrivate, parentDirectoryUuid));
    }

    @PostMapping(value = "/directories/filters-contingency-lists/{id}/new-script/{scriptName}")
    @Operation(summary = "Create a new script contingency list from a filters contingency list")
    @ApiResponses(value = {@ApiResponse(responseCode = "200", description = "The script contingency list have been created successfully")})
    public ResponseEntity<Mono<Void>> newScriptFromFiltersContingencyList(@PathVariable("id") UUID id,
                                                                          @PathVariable("scriptName") String scriptName,
                                                                          @RequestParam("parentDirectoryUuid") UUID parentDirectoryUuid,
                                                                          @RequestHeader("userId") String userId) {
        return ResponseEntity.ok().body(exploreService.newScriptFromFiltersContingencyList(id, scriptName, userId, parentDirectoryUuid));
    }

    @PostMapping(value = "/directories/filters-contingency-lists/{id}/replace-with-script")
    @Operation(summary = "Replace a filters contingency list with a script contingency list")
    @ApiResponses(value = {@ApiResponse(responseCode = "200", description = "The filters contingency list has been replaced successfully")})
    public ResponseEntity<Mono<Void>> replaceFilterContingencyListWithScript(@PathVariable("id") UUID id,
                                                                             @RequestHeader("userId") String userId) {
        return ResponseEntity.ok().body(exploreService.replaceFilterContingencyListWithScript(id, userId));
    }

    @PostMapping(value = "/directories/filters", consumes = MediaType.APPLICATION_JSON_VALUE)
    @Operation(summary = "create a filter")
    @ApiResponses(value = {@ApiResponse(responseCode = "200", description = "Filter creation request delegated to filter server")})
    public ResponseEntity<Mono<Void>> createFilter(@RequestBody String filter,
                                                   @RequestParam("name") String filterName,
<<<<<<< HEAD
                                                   @RequestParam("type") String filterType,
                                                   @RequestParam("description") String description,
                                                   @RequestParam("isPrivate") Boolean isPrivate,
                                                   @RequestParam("parentDirectoryUuid") UUID parentDirectoryUuid,
                                                   @RequestHeader("userId") String userId) {
        return ResponseEntity.ok().body(exploreService.createFilter(filter, filterName, filterType, description, isPrivate, parentDirectoryUuid, userId));
=======
                                                   @RequestParam("isPrivate") Boolean isPrivate,
                                                   @RequestParam("parentDirectoryUuid") UUID parentDirectoryUuid,
                                                   @RequestHeader("userId") String userId) {
        return ResponseEntity.ok().body(exploreService.createFilter(filter, filterName, isPrivate, parentDirectoryUuid, userId));
>>>>>>> 4494950d
    }

    @PostMapping(value = "/directories/filters/{id}/new-script/{scriptName}")
    @Operation(summary = "Create a new script from a filter")
    @ApiResponses(value = {@ApiResponse(responseCode = "200", description = "The script has been created successfully")})
    public ResponseEntity<Mono<Void>> newScriptFromFilter(@PathVariable("id") UUID filterId,
                                                          @PathVariable("scriptName") String scriptName,
                                                          @RequestParam("parentDirectoryUuid") UUID parentDirectoryUuid,
                                                          @RequestHeader("userId") String userId) {
        return ResponseEntity.ok().body(exploreService.newScriptFromFilter(filterId, scriptName, userId, parentDirectoryUuid));
    }

    @PostMapping(value = "/directories/filters/{id}/replace-with-script")
    @Operation(summary = "Replace a filter with a script")
    @ApiResponses(value = {@ApiResponse(responseCode = "200", description = "The filter has been replaced successfully")})
    public ResponseEntity<Mono<Void>> replaceFilterWithScript(@PathVariable("id") UUID id,
                                                              @RequestHeader("userId") String userId) {
        return ResponseEntity.ok().body(exploreService.replaceFilterWithScript(id, userId));
    }

    @DeleteMapping(value = "/directories/{elementUuid}")
    @Operation(summary = "Remove directory/element")
    @ApiResponses(@ApiResponse(responseCode = "200", description = "Directory/element was successfully removed"))
    public ResponseEntity<Mono<Void>> deleteElement(@PathVariable("elementUuid") UUID elementUuid,
                                                    @RequestHeader("userId") String userId) {
        return ResponseEntity.ok().body(exploreService.deleteElement(elementUuid, userId));
    }

    @PutMapping(value = "/directories/{elementUuid}/rights", consumes = MediaType.APPLICATION_JSON_VALUE)
    @Operation(summary = "Modify element/directory's access rights")
    @ApiResponses(value = {
            @ApiResponse(responseCode = "200", description = "Element/directory was successfully updated"),
            @ApiResponse(responseCode = "404", description = "The element was not found"),
            @ApiResponse(responseCode = "403", description = "Not authorized to update this element access rights")
    })
    public ResponseEntity<Mono<Void>> setAccessRights(@PathVariable("elementUuid") UUID elementUuid,
                                                      @RequestBody boolean isPrivate,
                                                      @RequestHeader("userId") String userId) {
        return ResponseEntity.ok().body(exploreService.setAccessRights(elementUuid, isPrivate, userId));
    }
}<|MERGE_RESOLUTION|>--- conflicted
+++ resolved
@@ -103,19 +103,11 @@
     @ApiResponses(value = {@ApiResponse(responseCode = "200", description = "Filter creation request delegated to filter server")})
     public ResponseEntity<Mono<Void>> createFilter(@RequestBody String filter,
                                                    @RequestParam("name") String filterName,
-<<<<<<< HEAD
-                                                   @RequestParam("type") String filterType,
                                                    @RequestParam("description") String description,
                                                    @RequestParam("isPrivate") Boolean isPrivate,
                                                    @RequestParam("parentDirectoryUuid") UUID parentDirectoryUuid,
                                                    @RequestHeader("userId") String userId) {
-        return ResponseEntity.ok().body(exploreService.createFilter(filter, filterName, filterType, description, isPrivate, parentDirectoryUuid, userId));
-=======
-                                                   @RequestParam("isPrivate") Boolean isPrivate,
-                                                   @RequestParam("parentDirectoryUuid") UUID parentDirectoryUuid,
-                                                   @RequestHeader("userId") String userId) {
-        return ResponseEntity.ok().body(exploreService.createFilter(filter, filterName, isPrivate, parentDirectoryUuid, userId));
->>>>>>> 4494950d
+        return ResponseEntity.ok().body(exploreService.createFilter(filter, filterName, description, isPrivate, parentDirectoryUuid, userId));
     }
 
     @PostMapping(value = "/directories/filters/{id}/new-script/{scriptName}")
