/**
 * Copyright (c) 2021, RTE (http://www.rte-france.com)
 * This Source Code Form is subject to the terms of the Mozilla Public
 * License, v. 2.0. If a copy of the MPL was not distributed with this
 * file, You can obtain one at http://mozilla.org/MPL/2.0/.
 */
package org.gridsuite.explore.server;

import io.swagger.v3.oas.annotations.Operation;
import io.swagger.v3.oas.annotations.Parameter;
import io.swagger.v3.oas.annotations.responses.ApiResponse;
import io.swagger.v3.oas.annotations.responses.ApiResponses;
import io.swagger.v3.oas.annotations.tags.Tag;
import org.gridsuite.explore.server.dto.*;
import org.gridsuite.explore.server.services.DirectoryService;
import org.gridsuite.explore.server.services.ExploreService;
import org.gridsuite.explore.server.utils.ContingencyListType;
import org.gridsuite.explore.server.utils.ParametersType;
import org.springframework.http.HttpStatus;
import org.springframework.http.MediaType;
import org.springframework.http.ResponseEntity;
import org.springframework.security.access.prepost.PreAuthorize;
import org.springframework.web.bind.annotation.*;
import org.springframework.web.multipart.MultipartFile;

import java.util.List;
import java.util.Map;
import java.util.UUID;

/**
 * @author Etienne Homer <etienne.homer at rte-france.com>
 */
@RestController
@RequestMapping(value = "/" + ExploreApi.API_VERSION)
@Tag(name = "explore-server")
public class ExploreController {

    // /!\ This query parameter is used by the gateway to control access
    private static final String QUERY_PARAM_NAME = "name";
    private static final String QUERY_PARAM_DESCRIPTION = "description";
    private static final String QUERY_PARAM_PARENT_DIRECTORY_ID = "parentDirectoryUuid";

    private static final String QUERY_PARAM_TYPE = "type";
    private static final String QUERY_PARAM_USER_ID = "userId";

    private final ExploreService exploreService;
    private final DirectoryService directoryService;

    public ExploreController(ExploreService exploreService, DirectoryService directoryService) {
        this.exploreService = exploreService;
        this.directoryService = directoryService;
    }

    @PostMapping(value = "/explore/studies/{studyName}/cases/{caseUuid}")
    @Operation(summary = "create a study from an existing case")
    @ApiResponses(value = {@ApiResponse(responseCode = "200", description = "Study creation request delegated to study server")})
    @PreAuthorize("@authorizationService.isAuthorized(#userId, #parentDirectoryUuid, null, T(org.gridsuite.explore.server.dto.PermissionType).WRITE)")
    public ResponseEntity<Void> createStudy(@PathVariable("studyName") String studyName,
                                                            @PathVariable("caseUuid") UUID caseUuid,
                                                            @RequestParam(name = "caseFormat") String caseFormat,
                                                            @RequestParam(name = "duplicateCase", required = false, defaultValue = "false") Boolean duplicateCase,
                                                            @RequestParam("description") String description,
                                                            @RequestParam(QUERY_PARAM_PARENT_DIRECTORY_ID) UUID parentDirectoryUuid,
                                                            @RequestHeader(QUERY_PARAM_USER_ID) String userId,
                                                            @RequestBody(required = false) Map<String, Object> importParams) {
        exploreService.assertCanCreateCase(userId);
        CaseInfo caseInfo = new CaseInfo(caseUuid, caseFormat);
        exploreService.createStudy(studyName, caseInfo, description, userId, parentDirectoryUuid, importParams, duplicateCase);
        return ResponseEntity.ok().build();
    }

    @PostMapping(value = "/explore/studies", params = "duplicateFrom")
    @Operation(summary = "Duplicate a study")
    @ApiResponses(value = {@ApiResponse(responseCode = "200", description = "Study creation request delegated to study server")})
    @PreAuthorize("@authorizationService.isAuthorizedForDuplication(#userId, #studyId, #targetDirectoryId)")
    public ResponseEntity<Void> duplicateStudy(@RequestParam("duplicateFrom") UUID studyId,
                                               @RequestParam(name = QUERY_PARAM_PARENT_DIRECTORY_ID, required = false) UUID targetDirectoryId,
                                               @RequestHeader(QUERY_PARAM_USER_ID) String userId) {
        exploreService.assertCanCreateCase(userId);
        exploreService.duplicateStudy(studyId, targetDirectoryId, userId);
        return ResponseEntity.ok().build();
    }

    @PostMapping(value = "/explore/cases/{caseName}", consumes = MediaType.MULTIPART_FORM_DATA_VALUE)
    @Operation(summary = "create a case")
    @ApiResponses(value = {@ApiResponse(responseCode = "200", description = "Case creation request delegated to case server")})
    @PreAuthorize("@authorizationService.isAuthorized(#userId, #parentDirectoryUuid, null, T(org.gridsuite.explore.server.dto.PermissionType).WRITE)")
    public ResponseEntity<Void> createCase(@PathVariable("caseName") String caseName,
                                           @RequestPart("caseFile") MultipartFile caseFile,
                                           @RequestParam("description") String description,
                                           @RequestParam(QUERY_PARAM_PARENT_DIRECTORY_ID) UUID parentDirectoryUuid,
                                           @RequestHeader(QUERY_PARAM_USER_ID) String userId) {
        exploreService.assertCanCreateCase(userId);
        exploreService.createCase(caseName, caseFile, description, userId, parentDirectoryUuid);
        return ResponseEntity.ok().build();
    }

    @PostMapping(value = "/explore/cases", params = "duplicateFrom")
    @Operation(summary = "Duplicate a case")
    @ApiResponses(value = {@ApiResponse(responseCode = "200", description = "Case duplication request delegated to case server")})
    @PreAuthorize("@authorizationService.isAuthorizedForDuplication(#userId, #caseId, #targetDirectoryId)")
    public ResponseEntity<Void> duplicateCase(
            @RequestParam("duplicateFrom") UUID caseId,
            @RequestParam(name = QUERY_PARAM_PARENT_DIRECTORY_ID, required = false) UUID targetDirectoryId,
            @RequestHeader(QUERY_PARAM_USER_ID) String userId) {
        exploreService.assertCanCreateCase(userId);
        exploreService.duplicateCase(caseId, targetDirectoryId, userId);
        return ResponseEntity.ok().build();
    }

    @PostMapping(value = "/explore/script-contingency-lists/{listName}")
    @Operation(summary = "create a script contingency list")
    @ApiResponses(value = {@ApiResponse(responseCode = "200", description = "Script contingency list has been created")})
    @PreAuthorize("@authorizationService.isAuthorized(#userId, #parentDirectoryUuid, null, T(org.gridsuite.explore.server.dto.PermissionType).WRITE)")
    public ResponseEntity<Void> createScriptContingencyList(@PathVariable("listName") String listName,
                                                            @RequestBody(required = false) String content,
                                                            @RequestParam("description") String description,
                                                            @RequestParam(QUERY_PARAM_PARENT_DIRECTORY_ID) UUID parentDirectoryUuid,
                                                            @RequestHeader(QUERY_PARAM_USER_ID) String userId) {
        exploreService.createScriptContingencyList(listName, content, description, userId, parentDirectoryUuid);
        return ResponseEntity.ok().build();
    }

    @PostMapping(value = "/explore/contingency-lists", params = "duplicateFrom")
    @Operation(summary = "Duplicate a contingency list")
    @ApiResponses(value = {@ApiResponse(responseCode = "200", description = "Contingency list has been created")})
    @PreAuthorize("@authorizationService.isAuthorizedForDuplication(#userId, #contingencyListUuid, #targetDirectoryId)")
    public ResponseEntity<Void> duplicateContingencyList(
            @RequestParam("duplicateFrom") UUID contingencyListUuid,
            @RequestParam(name = QUERY_PARAM_TYPE) ContingencyListType contingencyListType,
            @RequestParam(name = QUERY_PARAM_PARENT_DIRECTORY_ID, required = false) UUID targetDirectoryId,
            @RequestHeader(QUERY_PARAM_USER_ID) String userId) {
        exploreService.duplicateContingencyList(contingencyListUuid, targetDirectoryId, userId, contingencyListType);
        return ResponseEntity.ok().build();
    }

    @PostMapping(value = "/explore/form-contingency-lists/{listName}")
    @Operation(summary = "create a form contingency list")
    @ApiResponses(value = {@ApiResponse(responseCode = "200", description = "Form contingency list has been created")})
    @PreAuthorize("@authorizationService.isAuthorized(#userId, #parentDirectoryUuid, null, T(org.gridsuite.explore.server.dto.PermissionType).WRITE)")
    public ResponseEntity<Void> createFormContingencyList(@PathVariable("listName") String listName,
                                                          @RequestBody(required = false) String content,
                                                          @RequestParam("description") String description,
                                                          @RequestParam(QUERY_PARAM_PARENT_DIRECTORY_ID) UUID parentDirectoryUuid,
                                                          @RequestHeader(QUERY_PARAM_USER_ID) String userId) {
        exploreService.createFormContingencyList(listName, content, description, userId, parentDirectoryUuid);
        return ResponseEntity.ok().build();
    }

    @PostMapping(value = "/explore/form-contingency-lists/{id}/new-script/{scriptName}")
    @Operation(summary = "Create a new script contingency list from a form contingency list")
    @ApiResponses(value = {@ApiResponse(responseCode = "200", description = "The script contingency list have been created successfully")})
    @PreAuthorize("@authorizationService.isAuthorized(#userId, #parentDirectoryUuid, null, T(org.gridsuite.explore.server.dto.PermissionType).WRITE)")
    public ResponseEntity<Void> newScriptFromFormContingencyList(@PathVariable("id") UUID id,
                                                                 @PathVariable("scriptName") String scriptName,
                                                                 @RequestParam(QUERY_PARAM_PARENT_DIRECTORY_ID) UUID parentDirectoryUuid,
                                                                 @RequestHeader(QUERY_PARAM_USER_ID) String userId) {
        exploreService.newScriptFromFormContingencyList(id, scriptName, userId, parentDirectoryUuid);
        return ResponseEntity.ok().build();
    }

    @PostMapping(value = "/explore/form-contingency-lists/{id}/replace-with-script")
    @Operation(summary = "Replace a form contingency list with a script contingency list")
    @ApiResponses(value = {@ApiResponse(responseCode = "200", description = "The form contingency list has been replaced successfully")})
    @PreAuthorize("@authorizationService.isAuthorized(#userId, #id, null, T(org.gridsuite.explore.server.dto.PermissionType).WRITE)")
    public ResponseEntity<Void> replaceFilterContingencyListWithScript(@PathVariable("id") UUID id,
                                                                       @RequestHeader(QUERY_PARAM_USER_ID) String userId) {
        exploreService.replaceFormContingencyListWithScript(id, userId);
        return ResponseEntity.ok().build();
    }

    @PostMapping(value = "/explore/identifier-contingency-lists/{listName}")
    @Operation(summary = "create an identifier contingency list")
    @ApiResponses(value = {@ApiResponse(responseCode = "200", description = "Identifier contingency list has been created")})
    @PreAuthorize("@authorizationService.isAuthorized(#userId, #parentDirectoryUuid, null, T(org.gridsuite.explore.server.dto.PermissionType).WRITE)")
    public ResponseEntity<Void> createIdentifierContingencyList(@PathVariable("listName") String listName,
                                                          @RequestBody(required = false) String content,
                                                          @RequestParam("description") String description,
                                                          @RequestParam(QUERY_PARAM_PARENT_DIRECTORY_ID) UUID parentDirectoryUuid,
                                                          @RequestHeader(QUERY_PARAM_USER_ID) String userId) {
        exploreService.createIdentifierContingencyList(listName, content, description, userId, parentDirectoryUuid);
        return ResponseEntity.ok().build();
    }

    @PostMapping(value = "/explore/filters", consumes = MediaType.APPLICATION_JSON_VALUE)
    @Operation(summary = "create a filter")
    @ApiResponses(value = {@ApiResponse(responseCode = "200", description = "Filter creation request delegated to filter server")})
    @PreAuthorize("@authorizationService.isAuthorized(#userId, #parentDirectoryUuid, null, T(org.gridsuite.explore.server.dto.PermissionType).WRITE)")
    public ResponseEntity<Void> createFilter(@RequestBody String filter,
                                             @RequestParam("name") String filterName,
                                             @RequestParam("description") String description,
                                             @RequestParam(QUERY_PARAM_PARENT_DIRECTORY_ID) UUID parentDirectoryUuid,
                                             @RequestHeader(QUERY_PARAM_USER_ID) String userId) {
        exploreService.createFilter(filter, filterName, description, parentDirectoryUuid, userId);
        return ResponseEntity.ok().build();
    }

    @PostMapping(value = "/explore/filters", params = "duplicateFrom")
    @Operation(summary = "Duplicate a filter")
    @ApiResponses(value = {@ApiResponse(responseCode = "200", description = "The script has been created successfully")})
    @PreAuthorize("@authorizationService.isAuthorizedForDuplication(#userId, #filterId, #targetDirectoryId)")
    public ResponseEntity<Void> duplicateFilter(
                                             @RequestParam("duplicateFrom") UUID filterId,
                                             @RequestParam(name = QUERY_PARAM_PARENT_DIRECTORY_ID, required = false) UUID targetDirectoryId,
                                             @RequestHeader(QUERY_PARAM_USER_ID) String userId) {
        exploreService.duplicateFilter(filterId, targetDirectoryId, userId);
        return ResponseEntity.ok().build();
    }

    @PostMapping(value = "/explore/filters/{id}/new-script/{scriptName}")
    @Operation(summary = "Create a new script from a filter")
    @ApiResponses(value = {@ApiResponse(responseCode = "200", description = "The script has been created successfully")})
    @PreAuthorize("@authorizationService.isAuthorized(#userId, #parentDirectoryUuid, null, T(org.gridsuite.explore.server.dto.PermissionType).WRITE)")
    public ResponseEntity<Void> newScriptFromFilter(@PathVariable("id") UUID filterId,
                                                    @PathVariable("scriptName") String scriptName,
                                                    @RequestParam(QUERY_PARAM_PARENT_DIRECTORY_ID) UUID parentDirectoryUuid,
                                                    @RequestHeader(QUERY_PARAM_USER_ID) String userId) {
        exploreService.newScriptFromFilter(filterId, scriptName, userId, parentDirectoryUuid);
        return ResponseEntity.ok().build();
    }

    @PostMapping(value = "/explore/filters/{id}/replace-with-script")
    @Operation(summary = "Replace a filter with a script")
    @ApiResponses(value = {@ApiResponse(responseCode = "200", description = "The filter has been replaced successfully")})
    @PreAuthorize("@authorizationService.isAuthorized(#userId, #id, null, T(org.gridsuite.explore.server.dto.PermissionType).WRITE)")
    public ResponseEntity<Void> replaceFilterWithScript(@PathVariable("id") UUID id,
                                                        @RequestHeader(QUERY_PARAM_USER_ID) String userId) {
        exploreService.replaceFilterWithScript(id, userId);
        return ResponseEntity.ok().build();
    }

    @DeleteMapping(value = "/explore/elements/{elementUuid}")
    @Operation(summary = "Remove directory/element")
    @ApiResponses(value = {
        @ApiResponse(responseCode = "200", description = "Directory/element was successfully removed"),
        @ApiResponse(responseCode = "404", description = "Directory/element was not found"),
        @ApiResponse(responseCode = "403", description = "Access forbidden for the directory/element")
    })
    @PreAuthorize("@authorizationService.isAuthorized(#userId, #elementUuid, null, T(org.gridsuite.explore.server.dto.PermissionType).WRITE)")
    public ResponseEntity<Void> deleteElement(@PathVariable("elementUuid") UUID elementUuid,
                                              @RequestHeader(QUERY_PARAM_USER_ID) String userId) {
        exploreService.deleteElement(elementUuid, userId);
        return ResponseEntity.ok().build();
    }

    @DeleteMapping(value = "/explore/elements/{directoryUuid}", params = "ids")
    @Operation(summary = "Remove directories/elements")
    @ApiResponses(value = {
        @ApiResponse(responseCode = "200", description = "directories/elements was successfully removed"),
        @ApiResponse(responseCode = "404", description = "At least one directory/element was not found"),
        @ApiResponse(responseCode = "403", description = "Access forbidden for at least one directory/element")
    })
    @PreAuthorize("@authorizationService.isAuthorized(#userId, #directoryUuid, null, T(org.gridsuite.explore.server.dto.PermissionType).WRITE)")
    public ResponseEntity<Void> deleteElements(@RequestParam("ids") List<UUID> elementsUuid,
                                               @RequestHeader(QUERY_PARAM_USER_ID) String userId,
                                               @PathVariable UUID directoryUuid) {
        exploreService.deleteElementsFromDirectory(elementsUuid, directoryUuid, userId);
        return ResponseEntity.ok().build();
    }

    @GetMapping(value = "/explore/elements/metadata", produces = MediaType.APPLICATION_JSON_VALUE)
    @Operation(summary = "get element infos from ids given as parameters")
    @ApiResponses(value = {@ApiResponse(responseCode = "200", description = "The elements information")})
    public ResponseEntity<List<ElementAttributes>> getElementsMetadata(@RequestParam("ids") List<UUID> ids,
                                                                       @RequestParam(value = "equipmentTypes", required = false) List<String> equipmentTypes,
                                                                       @RequestParam(value = "elementTypes", required = false) List<String> elementTypes,
                                                                       @RequestHeader(QUERY_PARAM_USER_ID) String userId) {
        return ResponseEntity.ok().contentType(MediaType.APPLICATION_JSON).body(directoryService.getElementsMetadata(ids, elementTypes, equipmentTypes, userId));
    }

    @GetMapping(value = "/explore/composite-modification/{id}/network-modifications", produces = MediaType.APPLICATION_JSON_VALUE)
    @Operation(summary = "get the basic information of the network modifications contained in a composite modification")
    @ApiResponses(value = {@ApiResponse(responseCode = "200", description = "Basic infos from all the contained network modifications")})
    public ResponseEntity<List<Object>> getCompositeModificationContent(@PathVariable("id") UUID compositeModificationId) {
        return ResponseEntity.ok()
                .contentType(MediaType.APPLICATION_JSON)
                .body(exploreService.getCompositeModificationContent(compositeModificationId));
    }

    @PutMapping(value = "/explore/filters/{id}", consumes = MediaType.APPLICATION_JSON_VALUE)
    @Operation(summary = "Modify a filter")
    @ApiResponses(value = {@ApiResponse(responseCode = "200", description = "The filter has been successfully modified")})
    @PreAuthorize("@authorizationService.isAuthorized(#userId, #id, null, T(org.gridsuite.explore.server.dto.PermissionType).WRITE)")
    public ResponseEntity<Void> changeFilter(@PathVariable UUID id, @RequestBody String filter, @RequestHeader(QUERY_PARAM_USER_ID) String userId,
                                             @RequestParam("name") String name, @RequestParam("description") String description) {
        exploreService.updateFilter(id, filter, userId, name, description);
        return ResponseEntity.ok().build();
    }

    @PutMapping(value = "/explore/contingency-lists/{id}", consumes = MediaType.APPLICATION_JSON_VALUE)
    @Operation(summary = "Modify a contingency list")
    @ApiResponses(value = {@ApiResponse(responseCode = "200", description = "The contingency list have been modified successfully")})
    @PreAuthorize("@authorizationService.isAuthorized(#userId, #id, null, T(org.gridsuite.explore.server.dto.PermissionType).WRITE)")
    public ResponseEntity<Void> updateContingencyList(
            @PathVariable UUID id,
            @RequestParam(name = "name") String name,
            @RequestParam(name = QUERY_PARAM_DESCRIPTION) String description,
            @RequestParam(name = "contingencyListType") ContingencyListType contingencyListType,
            @RequestBody String content,
            @RequestHeader(QUERY_PARAM_USER_ID) String userId) {

        exploreService.updateContingencyList(id, content, userId, name, description, contingencyListType);
        return ResponseEntity.ok().build();
    }

    @PostMapping(value = "/explore/parameters", consumes = MediaType.APPLICATION_JSON_VALUE)
    @Operation(summary = "create parameters")
    @ApiResponses(value = {@ApiResponse(responseCode = "200", description = "parameters creation request delegated to corresponding server")})
    @PreAuthorize("@authorizationService.isAuthorized(#userId, #parentDirectoryUuid, null, T(org.gridsuite.explore.server.dto.PermissionType).WRITE)")
    public ResponseEntity<Void> createParameters(@RequestBody String parameters,
                                             @RequestParam("name") String parametersName,
                                             @RequestParam(name = QUERY_PARAM_TYPE, defaultValue = "") ParametersType parametersType,
                                             @RequestParam(QUERY_PARAM_DESCRIPTION) String description,
                                             @RequestParam(QUERY_PARAM_PARENT_DIRECTORY_ID) UUID parentDirectoryUuid,
                                             @RequestHeader(QUERY_PARAM_USER_ID) String userId) {
        exploreService.createParameters(parameters, parametersType, parametersName, description, parentDirectoryUuid, userId);
        return ResponseEntity.ok().build();
    }

    @PostMapping(value = "/explore/diagram-config", consumes = MediaType.APPLICATION_JSON_VALUE)
    @Operation(summary = "create diagram config")
    @ApiResponses(value = {@ApiResponse(responseCode = "200", description = "diagram config creation request delegated to corresponding server")})
    @PreAuthorize("@authorizationService.isAuthorized(#userId, #parentDirectoryUuid, null, T(org.gridsuite.explore.server.dto.PermissionType).WRITE)")
    public ResponseEntity<Void> createDiagramConfig(@RequestBody String diagramConfig,
                                                    @RequestParam("name") String diagramConfigName,
                                                    @RequestParam(QUERY_PARAM_DESCRIPTION) String description,
                                                    @RequestParam(QUERY_PARAM_PARENT_DIRECTORY_ID) UUID parentDirectoryUuid,
                                                    @RequestHeader(QUERY_PARAM_USER_ID) String userId) {
        exploreService.createDiagramConfig(diagramConfig, diagramConfigName, description, parentDirectoryUuid, userId);
        return ResponseEntity.ok().build();
    }

    @PostMapping(value = "/explore/diagram-config", params = "duplicateFrom")
    @Operation(summary = "Duplicate a diagram config")
    @ApiResponses(value = {@ApiResponse(responseCode = "201", description = "diagram config has been successfully duplicated")})
    @PreAuthorize("@authorizationService.isAuthorizedForDuplication(#userId, #sourceId, #targetDirectoryId)")
    public ResponseEntity<Void> duplicateDiagramConfig(@RequestParam("duplicateFrom") UUID sourceId,
                                                           @RequestParam(name = QUERY_PARAM_PARENT_DIRECTORY_ID, required = false) UUID targetDirectoryId,
                                                           @RequestHeader(QUERY_PARAM_USER_ID) String userId) {
        exploreService.duplicateDiagramConfig(sourceId, targetDirectoryId, userId);
        return ResponseEntity.ok().build();
    }

    @PutMapping(value = "/explore/diagram-config/{id}", consumes = MediaType.APPLICATION_JSON_VALUE)
    @Operation(summary = "Modify a diagram config")
    @ApiResponses(value = {@ApiResponse(responseCode = "204", description = "Diagram config has been successfully modified")})
    @PreAuthorize("@authorizationService.isAuthorized(#userId, #id, null, T(org.gridsuite.explore.server.dto.PermissionType).WRITE)")
    public ResponseEntity<Void> updateDiagramConfig(@PathVariable UUID id,
                                                    @RequestBody String diagramConfig,
                                                    @RequestHeader(QUERY_PARAM_USER_ID) String userId,
<<<<<<< HEAD
                                                    @RequestParam("name") String name,
=======
                                                    @RequestParam(QUERY_PARAM_NAME) String name,
>>>>>>> 7c750cd4
                                                    @RequestParam(QUERY_PARAM_DESCRIPTION) String description) {
        exploreService.updateDiagramConfig(id, diagramConfig, userId, name, description);
        return ResponseEntity.noContent().build();
    }

    @PutMapping(value = "/explore/parameters/{id}", consumes = MediaType.APPLICATION_JSON_VALUE)
    @Operation(summary = "Modify parameters")
    @ApiResponses(value = {@ApiResponse(responseCode = "200", description = "parameters have been successfully modified")})
    @PreAuthorize("@authorizationService.isAuthorized(#userId, #id, null, T(org.gridsuite.explore.server.dto.PermissionType).WRITE)")
    public ResponseEntity<Void> updateParameters(@PathVariable UUID id,
                                             @RequestBody String parameters,
                                             @RequestParam(name = QUERY_PARAM_TYPE, defaultValue = "") ParametersType parametersType,
                                             @RequestHeader(QUERY_PARAM_USER_ID) String userId,
<<<<<<< HEAD
                                             @RequestParam("name") String name,
=======
                                             @RequestParam(QUERY_PARAM_NAME) String name,
>>>>>>> 7c750cd4
                                             @RequestParam(QUERY_PARAM_DESCRIPTION) String description) {
        exploreService.updateParameters(id, parameters, parametersType, userId, name, description);
        return ResponseEntity.ok().build();
    }

    @PostMapping(value = "/explore/parameters", params = "duplicateFrom")
    @Operation(summary = "Duplicate parameters")
    @ApiResponses(value = {@ApiResponse(responseCode = "200", description = "parameters have been successfully duplicated")})
    @PreAuthorize("@authorizationService.isAuthorizedForDuplication(#userId, #parametersId, #targetDirectoryId)")
    public ResponseEntity<Void> duplicateParameters(@RequestParam("duplicateFrom") UUID parametersId,
                                                    @RequestParam(name = QUERY_PARAM_PARENT_DIRECTORY_ID, required = false) UUID targetDirectoryId,
                                                    @RequestParam(name = QUERY_PARAM_TYPE) ParametersType parametersType,
                                                    @RequestHeader(QUERY_PARAM_USER_ID) String userId) {
        exploreService.duplicateParameters(parametersId, targetDirectoryId, parametersType, userId);
        return ResponseEntity.ok().build();
    }

    @PostMapping(value = "/explore/spreadsheet-configs", consumes = MediaType.APPLICATION_JSON_VALUE)
    @Operation(summary = "Create a spreadsheet configuration")
    @ApiResponses(value = {@ApiResponse(responseCode = "201", description = "Spreadsheet config created")})
    @PreAuthorize("@authorizationService.isAuthorized(#userId, #parentDirectoryUuid, null, T(org.gridsuite.explore.server.dto.PermissionType).WRITE)")
    public ResponseEntity<Void> createSpreadsheetConfig(@RequestBody String spreadsheetConfigDto,
                                                        @RequestParam("name") String configName,
                                                        @RequestParam(QUERY_PARAM_DESCRIPTION) String description,
                                                        @RequestParam(QUERY_PARAM_PARENT_DIRECTORY_ID) UUID parentDirectoryUuid,
                                                        @RequestHeader(QUERY_PARAM_USER_ID) String userId) {
        exploreService.createSpreadsheetConfig(spreadsheetConfigDto, configName, description, parentDirectoryUuid, userId);
        return ResponseEntity.status(HttpStatus.CREATED).build();
    }

    @PostMapping(value = "/explore/spreadsheet-config-collections", consumes = MediaType.APPLICATION_JSON_VALUE)
    @Operation(summary = "Create a spreadsheet configuration collection")
    @ApiResponses(value = {@ApiResponse(responseCode = "201", description = "Spreadsheet config collection created")})
    @PreAuthorize("@authorizationService.isAuthorized(#userId, #parentDirectoryUuid, null, T(org.gridsuite.explore.server.dto.PermissionType).WRITE)")
    public ResponseEntity<Void> createSpreadsheetConfigCollection(@RequestBody String spreadsheetConfigCollectionDto,
                                                                  @RequestParam("name") String collectionName,
                                                                  @RequestParam(QUERY_PARAM_DESCRIPTION) String description,
                                                                  @RequestParam(QUERY_PARAM_PARENT_DIRECTORY_ID) UUID parentDirectoryUuid,
                                                                  @RequestHeader(QUERY_PARAM_USER_ID) String userId) {
        exploreService.createSpreadsheetConfigCollection(spreadsheetConfigCollectionDto, collectionName, description, parentDirectoryUuid, userId);
        return ResponseEntity.status(HttpStatus.CREATED).build();
    }

    @PostMapping(value = "/explore/spreadsheet-config-collections/merge", consumes = MediaType.APPLICATION_JSON_VALUE)
    @Operation(summary = "Create a new spreadsheet configuration collection duplicating and merging a list of existing configurations")
    @ApiResponses(value = {@ApiResponse(responseCode = "201", description = "Spreadsheet config collection created")})
    @PreAuthorize("@authorizationService.isAuthorized(#userId, #parentDirectoryUuid, null, T(org.gridsuite.explore.server.dto.PermissionType).WRITE)")
    public ResponseEntity<Void> createSpreadsheetConfigCollectionFromConfigIds(@RequestBody List<UUID> configUuids,
                                                                               @RequestParam("name") String collectionName,
                                                                               @RequestParam(QUERY_PARAM_DESCRIPTION) String description,
                                                                               @RequestParam(QUERY_PARAM_PARENT_DIRECTORY_ID) UUID parentDirectoryUuid,
                                                                               @RequestHeader(QUERY_PARAM_USER_ID) String userId) {
        exploreService.createSpreadsheetConfigCollectionFromConfigIds(configUuids, collectionName, description, parentDirectoryUuid, userId);
        return ResponseEntity.status(HttpStatus.CREATED).build();
    }

    @PutMapping(value = "/explore/spreadsheet-configs/{id}", consumes = MediaType.APPLICATION_JSON_VALUE)
    @Operation(summary = "Modify a spreadsheet configuration")
    @ApiResponses(value = {@ApiResponse(responseCode = "204", description = "Spreadsheet config has been successfully modified")})
    @PreAuthorize("@authorizationService.isAuthorized(#userId, #id, null, T(org.gridsuite.explore.server.dto.PermissionType).WRITE)")
    public ResponseEntity<Void> updateSpreadsheetConfig(@PathVariable UUID id,
                                                        @RequestBody String spreadsheetConfigDto,
                                                        @RequestHeader(QUERY_PARAM_USER_ID) String userId,
<<<<<<< HEAD
                                                        @RequestParam("name") String name,
=======
                                                        @RequestParam(QUERY_PARAM_NAME) String name,
>>>>>>> 7c750cd4
                                                        @RequestParam(QUERY_PARAM_DESCRIPTION) String description) {
        exploreService.updateSpreadsheetConfig(id, spreadsheetConfigDto, userId, name, description);
        return ResponseEntity.noContent().build();
    }

    @PutMapping(value = "/explore/spreadsheet-config-collections/{id}", consumes = MediaType.APPLICATION_JSON_VALUE)
    @Operation(summary = "Modify a spreadsheet configuration collection")
    @ApiResponses(value = {@ApiResponse(responseCode = "204", description = "Spreadsheet config collection has been successfully modified")})
    @PreAuthorize("@authorizationService.isAuthorized(#userId, #id, null, T(org.gridsuite.explore.server.dto.PermissionType).WRITE)")
    public ResponseEntity<Void> updateSpreadsheetConfigCollection(@PathVariable UUID id,
                                                        @RequestBody String spreadsheetConfigCollectionDto,
                                                        @RequestHeader(QUERY_PARAM_USER_ID) String userId,
<<<<<<< HEAD
                                                        @RequestParam("name") String name,
                                                        @RequestParam(QUERY_PARAM_DESCRIPTION) String description) {
        exploreService.updateSpreadsheetConfigCollection(id, spreadsheetConfigCollectionDto, userId, name, description);
        return ResponseEntity.noContent().build();
    }

    @PutMapping(value = "/explore/spreadsheet-config-collections/{id}/spreadsheet-configs/replace-all", consumes = MediaType.APPLICATION_JSON_VALUE)
    @Operation(summary = "Replace all spreadsheet configurations in a collection")
    @ApiResponses(value = {@ApiResponse(responseCode = "204", description = "Spreadsheet config collection has been successfully modified")})
    @PreAuthorize("@authorizationService.isAuthorized(#userId, #id, null, T(org.gridsuite.explore.server.dto.PermissionType).WRITE)")
    public ResponseEntity<Void> replaceAllSpreadsheetConfigsInCollection(@PathVariable UUID id,
                                                                        @RequestBody List<UUID> configUuids,
                                                                        @RequestHeader(QUERY_PARAM_USER_ID) String userId,
                                                                        @RequestParam("name") String name,
                                                                        @RequestParam(QUERY_PARAM_DESCRIPTION) String description) {
        exploreService.replaceAllSpreadsheetConfigsInCollection(id, configUuids, userId, name, description);
=======
                                                        @RequestParam(QUERY_PARAM_NAME) String name,
                                                        @RequestParam(QUERY_PARAM_DESCRIPTION) String description) {
        exploreService.updateSpreadsheetConfigCollection(id, spreadsheetConfigCollectionDto, userId, name, description);
>>>>>>> 7c750cd4
        return ResponseEntity.noContent().build();
    }

    @PostMapping(value = "/explore/spreadsheet-configs", params = "duplicateFrom")
    @Operation(summary = "Duplicate a spreadsheet configuration")
    @ApiResponses(value = {@ApiResponse(responseCode = "201", description = "Spreadsheet config has been successfully duplicated")})
    @PreAuthorize("@authorizationService.isAuthorizedForDuplication(#userId, #sourceId, #targetDirectoryId)")
    public ResponseEntity<Void> duplicateSpreadsheetConfig(@RequestParam("duplicateFrom") UUID sourceId,
                                                           @RequestParam(name = QUERY_PARAM_PARENT_DIRECTORY_ID, required = false) UUID targetDirectoryId,
                                                           @RequestHeader(QUERY_PARAM_USER_ID) String userId) {
        exploreService.duplicateSpreadsheetConfig(sourceId, targetDirectoryId, userId);
        return ResponseEntity.status(HttpStatus.CREATED).build();
    }

    @PostMapping(value = "/explore/spreadsheet-config-collections", params = "duplicateFrom")
    @Operation(summary = "Duplicate a spreadsheet configuration collection")
    @ApiResponses(value = {@ApiResponse(responseCode = "201", description = "Spreadsheet config collection has been successfully duplicated")})
    @PreAuthorize("@authorizationService.isAuthorizedForDuplication(#userId, #sourceId, #targetDirectoryId)")
    public ResponseEntity<Void> duplicateSpreadsheetConfigCollection(@RequestParam("duplicateFrom") UUID sourceId,
                                                           @RequestParam(name = QUERY_PARAM_PARENT_DIRECTORY_ID, required = false) UUID targetDirectoryId,
                                                           @RequestHeader(QUERY_PARAM_USER_ID) String userId) {
        exploreService.duplicateSpreadsheetConfigCollection(sourceId, targetDirectoryId, userId);
        return ResponseEntity.status(HttpStatus.CREATED).build();
    }

    @PostMapping(value = "/explore/composite-modifications")
    @Operation(summary = "Create composite modification element from existing network modifications")
    @ApiResponses(value = {@ApiResponse(responseCode = "200", description = "Modifications have been created and composite modification element created in the directory")})
    @PreAuthorize("@authorizationService.isAuthorized(#userId, #parentDirectoryUuid, null, T(org.gridsuite.explore.server.dto.PermissionType).WRITE)")
    public ResponseEntity<Void> createCompositeModification(@RequestBody List<UUID> modificationAttributes,
                                                            @RequestParam(QUERY_PARAM_NAME) String name,
                                                            @RequestParam(QUERY_PARAM_DESCRIPTION) String description,
                                                            @RequestParam(QUERY_PARAM_PARENT_DIRECTORY_ID) UUID parentDirectoryUuid,
                                                            @RequestHeader(QUERY_PARAM_USER_ID) String userId) {
        exploreService.createCompositeModification(modificationAttributes, userId, name, description, parentDirectoryUuid);
        return ResponseEntity.ok().build();
    }

    @PutMapping(value = "/explore/composite-modifications/{id}", consumes = MediaType.APPLICATION_JSON_VALUE)
    @Operation(summary = "Modify a composite modification")
    @ApiResponses(value = {@ApiResponse(responseCode = "200", description = "The composite modification has been modified successfully")})
    @PreAuthorize("@authorizationService.isAuthorized(#userId, #id, null, T(org.gridsuite.explore.server.dto.PermissionType).WRITE)")
    public ResponseEntity<Void> updateCompositeNetworkModification(@PathVariable UUID id,
<<<<<<< HEAD
                                                                   @RequestBody List<UUID> modificationAttributes,
                                                                   @RequestHeader(QUERY_PARAM_USER_ID) String userId,
                                                                   @RequestParam(QUERY_PARAM_NAME) String name,
                                                                   @RequestParam(QUERY_PARAM_DESCRIPTION) String description) {
        exploreService.updateCompositeModification(id, modificationAttributes, userId, name, description);
=======
                                                                   @RequestBody List<UUID> modificationUuids,
                                                                   @RequestHeader(QUERY_PARAM_USER_ID) String userId,
                                                                   @RequestParam(QUERY_PARAM_NAME) String name,
                                                                   @RequestParam(QUERY_PARAM_DESCRIPTION) String description) {
        exploreService.updateCompositeModification(id, modificationUuids, userId, name, description);
>>>>>>> 7c750cd4
        return ResponseEntity.ok().build();
    }

    @PostMapping(value = "/explore/composite-modifications", params = "duplicateFrom")
    @Operation(summary = "duplicate modification element")
    @ApiResponses(value = {@ApiResponse(responseCode = "200", description = "Composite modification has been duplicated and corresponding element created in the directory")})
    @PreAuthorize("@authorizationService.isAuthorizedForDuplication(#userId, #networkModificationId, #targetDirectoryId)")
    public ResponseEntity<Void> duplicateCompositeNetworkModification(@RequestParam("duplicateFrom") UUID networkModificationId,
                                                                      @RequestParam(name = QUERY_PARAM_PARENT_DIRECTORY_ID, required = false) UUID targetDirectoryId,
                                                                      @RequestHeader(QUERY_PARAM_USER_ID) String userId) {
        exploreService.duplicateCompositeModification(networkModificationId, targetDirectoryId, userId);
        return ResponseEntity.ok().build();
    }

    @PutMapping(value = "/explore/elements/{id}", consumes = MediaType.APPLICATION_JSON_VALUE)
    @Operation(summary = "Modify an element")
    @ApiResponses(value = {@ApiResponse(responseCode = "200", description = "The element has been modified successfully")})
    @PreAuthorize("@authorizationService.isAuthorized(#userId, #id, null, T(org.gridsuite.explore.server.dto.PermissionType).WRITE)")
    public ResponseEntity<Void> updateElement(
            @PathVariable UUID id,
            @RequestBody ElementAttributes elementAttributes,
            @RequestHeader("userId") String userId) {

        exploreService.updateElement(id, elementAttributes, userId);
        return ResponseEntity.ok().build();
    }

    @PutMapping(value = "/explore/elements", params = "targetDirectoryUuid")
    @Operation(summary = "Move elements within directory tree")
    @ApiResponses(value = {
        @ApiResponse(responseCode = "200", description = "Elements was successfully updated"),
        @ApiResponse(responseCode = "404", description = "The elements or the targeted directory was not found"),
        @ApiResponse(responseCode = "403", description = "Not authorized execute this update")
    })
    @PreAuthorize(
            "@authorizationService.isAuthorized(#userId, #elementsUuids, #targetDirectoryUuid, T(org.gridsuite.explore.server.dto.PermissionType).WRITE)")
    public ResponseEntity<Void> moveElementsDirectory(
            @RequestParam UUID targetDirectoryUuid,
            @RequestBody List<UUID> elementsUuids,
            @RequestHeader("userId") String userId) {
        exploreService.moveElementsDirectory(elementsUuids, targetDirectoryUuid, userId);
        return ResponseEntity.ok().build();
    }

    @GetMapping(value = "/explore/elements/users-identities", produces = MediaType.APPLICATION_JSON_VALUE)
    @Operation(summary = "get users identities from the elements ids given as parameters")
    @ApiResponses(value = {
        @ApiResponse(responseCode = "200", description = "The users identities"),
    })
    public ResponseEntity<String> getUsersIdentities(@RequestParam("ids") List<UUID> ids,
                                                     @RequestHeader(QUERY_PARAM_USER_ID) String userId) {
        String usersIdentities = exploreService.getUsersIdentities(ids, userId);
        return ResponseEntity.ok().contentType(MediaType.APPLICATION_JSON).body(usersIdentities);
    }

    @GetMapping(value = "/explore/directories/root-directories", produces = MediaType.APPLICATION_JSON_VALUE)
    @Operation(summary = "Get root directories")
    @ApiResponses(@ApiResponse(responseCode = "200", description = "The root directories"))
    public ResponseEntity<String> getRootDirectories(@RequestParam(value = "elementTypes", required = false, defaultValue = "") List<String> types,
                                                     @RequestHeader(QUERY_PARAM_USER_ID) String userId) {
        return ResponseEntity.ok().body(directoryService.getRootDirectories(types, userId));
    }

    @RequestMapping(value = "explore/directories/root-directories", method = RequestMethod.HEAD)
    @Operation(summary = "Get if a root directory of this name exists")
    @ApiResponses(value = {
        @ApiResponse(responseCode = "200", description = "The root directory exists"),
        @ApiResponse(responseCode = "204", description = "The root directory doesn't exist"),
    })
    public ResponseEntity<Void> rootDirectoryExists(@RequestParam("directoryName") String directoryName,
                                                    @RequestHeader(QUERY_PARAM_USER_ID) String userId) {
        return ResponseEntity.status(directoryService.rootDirectoryExists(directoryName, userId)).contentType(MediaType.APPLICATION_JSON).build();
    }

    @PostMapping(value = "/explore/directories/root-directories", consumes = MediaType.APPLICATION_JSON_VALUE)
    @Operation(summary = "Create root directory")
    @ApiResponses(@ApiResponse(responseCode = "200", description = "The created root directory"))
    public ResponseEntity<String> createRootDirectory(@RequestBody String rootDirectoryAttributes,
                                                      @RequestHeader(QUERY_PARAM_USER_ID) String userId) {
        return ResponseEntity.ok().contentType(MediaType.APPLICATION_JSON).body(directoryService.createRootDirectory(rootDirectoryAttributes, userId));
    }

    @GetMapping(value = "/explore/directories/{directoryUuid}/elements", produces = MediaType.APPLICATION_JSON_VALUE)
    @Operation(summary = "Get directory elements")
    @ApiResponses(@ApiResponse(responseCode = "200", description = "List directory's elements"))
    public ResponseEntity<String> getDirectoryElements(@PathVariable("directoryUuid") UUID directoryUuid,
                                                       @RequestParam(value = "elementTypes", required = false, defaultValue = "") List<String> types,
                                                       @RequestParam(value = "recursive", required = false, defaultValue = "false") Boolean recursive,
                                                       @RequestHeader(QUERY_PARAM_USER_ID) String userId) {
        return ResponseEntity.ok().contentType(MediaType.APPLICATION_JSON).body(directoryService.getDirectoryElements(directoryUuid, types, recursive, userId));
    }

    @PostMapping(value = "/explore/directories/{directoryUuid}/directories", consumes = MediaType.APPLICATION_JSON_VALUE)
    @Operation(summary = "Create a subdirectory")
    @ApiResponses(value = {@ApiResponse(responseCode = "200", description = "The created directory"),
        @ApiResponse(responseCode = "409", description = "A directory with the same name already exists in the directory")})
    @PreAuthorize("@authorizationService.isAuthorized(#userId, #directoryUuid, null, T(org.gridsuite.explore.server.dto.PermissionType).WRITE)")
    public ResponseEntity<ElementAttributes> createDirectory(@PathVariable("directoryUuid") UUID directoryUuid,
                                                             @RequestBody ElementAttributes elementAttributes,
                                                             @RequestHeader(QUERY_PARAM_USER_ID) String userId) {
        return ResponseEntity.ok().contentType(MediaType.APPLICATION_JSON).body(directoryService.createElement(elementAttributes, directoryUuid, userId));
    }

    @GetMapping(value = "/explore/directories/elements/{elementUuid}/path", produces = MediaType.APPLICATION_JSON_VALUE)
    @Operation(summary = "Get path of element")
    @ApiResponses(value = {@ApiResponse(responseCode = "200", description = "List info of an element and its parents in order to get its path"),
        @ApiResponse(responseCode = "403", description = "Access forbidden for the element"),
        @ApiResponse(responseCode = "404", description = "The searched element was not found")})
    public ResponseEntity<String> getPath(@PathVariable("elementUuid") UUID elementUuid,
                                          @RequestHeader(QUERY_PARAM_USER_ID) String userId) {
        return ResponseEntity.ok().contentType(MediaType.APPLICATION_JSON).body(directoryService.getPath(elementUuid, userId));
    }

    @RequestMapping(method = RequestMethod.HEAD, value = "/explore/directories/{directoryUuid}/elements/{elementName}/types/{type}")
    @Operation(summary = "Check if an element with this name and this type already exists in the given directory")
    @ApiResponses(value = {@ApiResponse(responseCode = "200", description = "The element exists"),
        @ApiResponse(responseCode = "204", description = "The element doesn't exist")})
    public ResponseEntity<Void> elementExists(@PathVariable("directoryUuid") UUID directoryUuid,
                                              @PathVariable("elementName") String elementName,
                                              @PathVariable("type") String type,
                                              @RequestHeader(QUERY_PARAM_USER_ID) String userId) {
        return ResponseEntity.status(directoryService.elementExists(directoryUuid, elementName, type, userId)).contentType(MediaType.APPLICATION_JSON).build();
    }

    @GetMapping(value = "/explore/directories/{directoryUuid}/{elementName}/newNameCandidate")
    @Operation(summary = "Get a free name in directory based on the one given and it's type")
    @ApiResponses(value = {@ApiResponse(responseCode = "200", description = "If the element exists or not")})
    public ResponseEntity<String> elementNameCandidate(@PathVariable("directoryUuid") UUID directoryUuid,
                                                       @PathVariable("elementName") String elementName,
                                                       @RequestParam("type") String type,
                                                       @RequestHeader(QUERY_PARAM_USER_ID) String userId) {
        return ResponseEntity.ok().contentType(MediaType.APPLICATION_JSON).body(directoryService.getNameCandidate(directoryUuid, elementName, type, userId));
    }

    @GetMapping(value = "/explore/directories/elements/indexation-infos", produces = MediaType.APPLICATION_JSON_VALUE)
    @Operation(summary = "Search elements in elasticsearch")
    @ApiResponses(value = {@ApiResponse(responseCode = "200", description = "List of elements found")})
    public ResponseEntity<String> searchElements(
            @Parameter(description = "User input") @RequestParam(value = "userInput") String userInput,
            @Parameter(description = "Current directory UUID") @RequestParam(value = "directoryUuid", required = false, defaultValue = "") String directoryUuid,
            @RequestHeader(QUERY_PARAM_USER_ID) String userId) {
        return ResponseEntity.ok().contentType(MediaType.APPLICATION_JSON)
                .body(directoryService.searchElements(userInput, directoryUuid, userId));
    }

    @RequestMapping(method = RequestMethod.HEAD, value = "/explore/directories/{directoryUuid}")
    @Operation(summary = "Check if user has a right on a directory")
    @ApiResponses(value = {
        @ApiResponse(responseCode = "200", description = "The user has the right on the directory"),
        @ApiResponse(responseCode = "204", description = "The user has not the right on the directory"),
    })
    public ResponseEntity<Void> hasRight(@PathVariable("directoryUuid") UUID directoryUuid,
                                         @RequestParam(name = "permission") PermissionType permission,
                                         @RequestHeader(QUERY_PARAM_USER_ID) String userId) {
        if (directoryService.hasPermission(List.of(directoryUuid), null, userId, permission)) {
            return ResponseEntity.ok().build();
        } else {
            return ResponseEntity.noContent().build();
        }
    }
}<|MERGE_RESOLUTION|>--- conflicted
+++ resolved
@@ -348,11 +348,7 @@
     public ResponseEntity<Void> updateDiagramConfig(@PathVariable UUID id,
                                                     @RequestBody String diagramConfig,
                                                     @RequestHeader(QUERY_PARAM_USER_ID) String userId,
-<<<<<<< HEAD
-                                                    @RequestParam("name") String name,
-=======
                                                     @RequestParam(QUERY_PARAM_NAME) String name,
->>>>>>> 7c750cd4
                                                     @RequestParam(QUERY_PARAM_DESCRIPTION) String description) {
         exploreService.updateDiagramConfig(id, diagramConfig, userId, name, description);
         return ResponseEntity.noContent().build();
@@ -366,11 +362,7 @@
                                              @RequestBody String parameters,
                                              @RequestParam(name = QUERY_PARAM_TYPE, defaultValue = "") ParametersType parametersType,
                                              @RequestHeader(QUERY_PARAM_USER_ID) String userId,
-<<<<<<< HEAD
-                                             @RequestParam("name") String name,
-=======
                                              @RequestParam(QUERY_PARAM_NAME) String name,
->>>>>>> 7c750cd4
                                              @RequestParam(QUERY_PARAM_DESCRIPTION) String description) {
         exploreService.updateParameters(id, parameters, parametersType, userId, name, description);
         return ResponseEntity.ok().build();
@@ -434,11 +426,7 @@
     public ResponseEntity<Void> updateSpreadsheetConfig(@PathVariable UUID id,
                                                         @RequestBody String spreadsheetConfigDto,
                                                         @RequestHeader(QUERY_PARAM_USER_ID) String userId,
-<<<<<<< HEAD
-                                                        @RequestParam("name") String name,
-=======
                                                         @RequestParam(QUERY_PARAM_NAME) String name,
->>>>>>> 7c750cd4
                                                         @RequestParam(QUERY_PARAM_DESCRIPTION) String description) {
         exploreService.updateSpreadsheetConfig(id, spreadsheetConfigDto, userId, name, description);
         return ResponseEntity.noContent().build();
@@ -451,8 +439,7 @@
     public ResponseEntity<Void> updateSpreadsheetConfigCollection(@PathVariable UUID id,
                                                         @RequestBody String spreadsheetConfigCollectionDto,
                                                         @RequestHeader(QUERY_PARAM_USER_ID) String userId,
-<<<<<<< HEAD
-                                                        @RequestParam("name") String name,
+                                                        @RequestParam(QUERY_PARAM_NAME) String name,
                                                         @RequestParam(QUERY_PARAM_DESCRIPTION) String description) {
         exploreService.updateSpreadsheetConfigCollection(id, spreadsheetConfigCollectionDto, userId, name, description);
         return ResponseEntity.noContent().build();
@@ -465,14 +452,9 @@
     public ResponseEntity<Void> replaceAllSpreadsheetConfigsInCollection(@PathVariable UUID id,
                                                                         @RequestBody List<UUID> configUuids,
                                                                         @RequestHeader(QUERY_PARAM_USER_ID) String userId,
-                                                                        @RequestParam("name") String name,
+                                                                        @RequestParam(QUERY_PARAM_NAME) String name,
                                                                         @RequestParam(QUERY_PARAM_DESCRIPTION) String description) {
         exploreService.replaceAllSpreadsheetConfigsInCollection(id, configUuids, userId, name, description);
-=======
-                                                        @RequestParam(QUERY_PARAM_NAME) String name,
-                                                        @RequestParam(QUERY_PARAM_DESCRIPTION) String description) {
-        exploreService.updateSpreadsheetConfigCollection(id, spreadsheetConfigCollectionDto, userId, name, description);
->>>>>>> 7c750cd4
         return ResponseEntity.noContent().build();
     }
 
@@ -516,19 +498,11 @@
     @ApiResponses(value = {@ApiResponse(responseCode = "200", description = "The composite modification has been modified successfully")})
     @PreAuthorize("@authorizationService.isAuthorized(#userId, #id, null, T(org.gridsuite.explore.server.dto.PermissionType).WRITE)")
     public ResponseEntity<Void> updateCompositeNetworkModification(@PathVariable UUID id,
-<<<<<<< HEAD
-                                                                   @RequestBody List<UUID> modificationAttributes,
-                                                                   @RequestHeader(QUERY_PARAM_USER_ID) String userId,
-                                                                   @RequestParam(QUERY_PARAM_NAME) String name,
-                                                                   @RequestParam(QUERY_PARAM_DESCRIPTION) String description) {
-        exploreService.updateCompositeModification(id, modificationAttributes, userId, name, description);
-=======
                                                                    @RequestBody List<UUID> modificationUuids,
                                                                    @RequestHeader(QUERY_PARAM_USER_ID) String userId,
                                                                    @RequestParam(QUERY_PARAM_NAME) String name,
                                                                    @RequestParam(QUERY_PARAM_DESCRIPTION) String description) {
         exploreService.updateCompositeModification(id, modificationUuids, userId, name, description);
->>>>>>> 7c750cd4
         return ResponseEntity.ok().build();
     }
 
