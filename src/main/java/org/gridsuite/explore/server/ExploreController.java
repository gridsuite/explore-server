--- conflicted
+++ resolved
@@ -72,12 +72,8 @@
     @PostMapping(value = "/explore/studies", params = "duplicateFrom")
     @Operation(summary = "Duplicate a study")
     @ApiResponses(value = {@ApiResponse(responseCode = "200", description = "Study creation request delegated to study server")})
-<<<<<<< HEAD
-    @PreAuthorize("@authorizationService.isAuthorized(#userId, #studyId, #targetDirectoryId, T(org.gridsuite.explore.server.dto.PermissionType).WRITE)")
-=======
     @PreAuthorize("@authorizationService.isAuthorized(#userId, #studyId, null, T(org.gridsuite.explore.server.dto.PermissionType).READ) and " +
             "@authorizationService.isAuthorized(#userId, #targetDirectoryId, null, T(org.gridsuite.explore.server.dto.PermissionType).WRITE)")
->>>>>>> de8bc209
     public ResponseEntity<Void> duplicateStudy(@RequestParam("duplicateFrom") UUID studyId,
                                                @RequestParam(name = QUERY_PARAM_PARENT_DIRECTORY_ID, required = false) UUID targetDirectoryId,
                                                @RequestHeader(QUERY_PARAM_USER_ID) String userId) {
@@ -103,12 +99,8 @@
     @PostMapping(value = "/explore/cases", params = "duplicateFrom")
     @Operation(summary = "Duplicate a case")
     @ApiResponses(value = {@ApiResponse(responseCode = "200", description = "Case duplication request delegated to case server")})
-<<<<<<< HEAD
-    @PreAuthorize("@authorizationService.isAuthorized(#userId, #caseId, #targetDirectoryId, T(org.gridsuite.explore.server.dto.PermissionType).WRITE)")
-=======
     @PreAuthorize("@authorizationService.isAuthorized(#userId, #caseId, null, T(org.gridsuite.explore.server.dto.PermissionType).READ) and " +
             "@authorizationService.isAuthorized(#userId, #targetDirectoryId, null, T(org.gridsuite.explore.server.dto.PermissionType).WRITE)")
->>>>>>> de8bc209
     public ResponseEntity<Void> duplicateCase(
             @RequestParam("duplicateFrom") UUID caseId,
             @RequestParam(name = QUERY_PARAM_PARENT_DIRECTORY_ID, required = false) UUID targetDirectoryId,
@@ -134,12 +126,8 @@
     @PostMapping(value = "/explore/contingency-lists", params = "duplicateFrom")
     @Operation(summary = "Duplicate a contingency list")
     @ApiResponses(value = {@ApiResponse(responseCode = "200", description = "Contingency list has been created")})
-<<<<<<< HEAD
-    @PreAuthorize("@authorizationService.isAuthorized(#userId, #contingencyListUuid, #targetDirectoryId, T(org.gridsuite.explore.server.dto.PermissionType).WRITE)")
-=======
     @PreAuthorize("@authorizationService.isAuthorized(#userId, #contingencyListUuid, null, T(org.gridsuite.explore.server.dto.PermissionType).READ) and " +
             "@authorizationService.isAuthorized(#userId, #targetDirectoryId, null, T(org.gridsuite.explore.server.dto.PermissionType).WRITE)")
->>>>>>> de8bc209
     public ResponseEntity<Void> duplicateContingencyList(
             @RequestParam("duplicateFrom") UUID contingencyListUuid,
             @RequestParam(name = QUERY_PARAM_TYPE) ContingencyListType contingencyListType,
@@ -213,12 +201,8 @@
     @PostMapping(value = "/explore/filters", params = "duplicateFrom")
     @Operation(summary = "Duplicate a filter")
     @ApiResponses(value = {@ApiResponse(responseCode = "200", description = "The script has been created successfully")})
-<<<<<<< HEAD
-    @PreAuthorize("@authorizationService.isAuthorized(#userId, #filterId, #targetDirectoryId, T(org.gridsuite.explore.server.dto.PermissionType).WRITE)")
-=======
     @PreAuthorize("@authorizationService.isAuthorized(#userId, #filterId, null, T(org.gridsuite.explore.server.dto.PermissionType).READ) and " +
             "@authorizationService.isAuthorized(#userId, #targetDirectoryId, null, T(org.gridsuite.explore.server.dto.PermissionType).WRITE)")
->>>>>>> de8bc209
     public ResponseEntity<Void> duplicateFilter(
                                              @RequestParam("duplicateFrom") UUID filterId,
                                              @RequestParam(name = QUERY_PARAM_PARENT_DIRECTORY_ID, required = false) UUID targetDirectoryId,
@@ -391,12 +375,8 @@
     @PostMapping(value = "/explore/parameters", params = "duplicateFrom")
     @Operation(summary = "Duplicate parameters")
     @ApiResponses(value = {@ApiResponse(responseCode = "200", description = "parameters have been successfully duplicated")})
-<<<<<<< HEAD
-    @PreAuthorize("@authorizationService.isAuthorized(#userId, #parametersId, #targetDirectoryId, T(org.gridsuite.explore.server.dto.PermissionType).WRITE)")
-=======
     @PreAuthorize("@authorizationService.isAuthorized(#userId, #parametersId, null, T(org.gridsuite.explore.server.dto.PermissionType).READ) and " +
             "@authorizationService.isAuthorized(#userId, #targetDirectoryId, null, T(org.gridsuite.explore.server.dto.PermissionType).WRITE)")
->>>>>>> de8bc209
     public ResponseEntity<Void> duplicateParameters(@RequestParam("duplicateFrom") UUID parametersId,
                                                     @RequestParam(name = QUERY_PARAM_PARENT_DIRECTORY_ID, required = false) UUID targetDirectoryId,
                                                     @RequestParam(name = QUERY_PARAM_TYPE) ParametersType parametersType,
@@ -471,12 +451,8 @@
     @PostMapping(value = "/explore/spreadsheet-configs", params = "duplicateFrom")
     @Operation(summary = "Duplicate a spreadsheet configuration")
     @ApiResponses(value = {@ApiResponse(responseCode = "201", description = "Spreadsheet config has been successfully duplicated")})
-<<<<<<< HEAD
-    @PreAuthorize("@authorizationService.isAuthorized(#userId, #sourceId, #targetDirectoryId, T(org.gridsuite.explore.server.dto.PermissionType).WRITE)")
-=======
     @PreAuthorize("@authorizationService.isAuthorized(#userId, #sourceId, null, T(org.gridsuite.explore.server.dto.PermissionType).READ) and " +
             "@authorizationService.isAuthorized(#userId, #targetDirectoryId, null, T(org.gridsuite.explore.server.dto.PermissionType).WRITE)")
->>>>>>> de8bc209
     public ResponseEntity<Void> duplicateSpreadsheetConfig(@RequestParam("duplicateFrom") UUID sourceId,
                                                            @RequestParam(name = QUERY_PARAM_PARENT_DIRECTORY_ID, required = false) UUID targetDirectoryId,
                                                            @RequestHeader(QUERY_PARAM_USER_ID) String userId) {
@@ -487,12 +463,8 @@
     @PostMapping(value = "/explore/spreadsheet-config-collections", params = "duplicateFrom")
     @Operation(summary = "Duplicate a spreadsheet configuration collection")
     @ApiResponses(value = {@ApiResponse(responseCode = "201", description = "Spreadsheet config collection has been successfully duplicated")})
-<<<<<<< HEAD
-    @PreAuthorize("@authorizationService.isAuthorized(#userId, #sourceId, #targetDirectoryId, T(org.gridsuite.explore.server.dto.PermissionType).WRITE)")
-=======
     @PreAuthorize("@authorizationService.isAuthorized(#userId, #sourceId, null, T(org.gridsuite.explore.server.dto.PermissionType).READ) and " +
             "@authorizationService.isAuthorized(#userId, #targetDirectoryId, null, T(org.gridsuite.explore.server.dto.PermissionType).WRITE)")
->>>>>>> de8bc209
     public ResponseEntity<Void> duplicateSpreadsheetConfigCollection(@RequestParam("duplicateFrom") UUID sourceId,
                                                            @RequestParam(name = QUERY_PARAM_PARENT_DIRECTORY_ID, required = false) UUID targetDirectoryId,
                                                            @RequestHeader(QUERY_PARAM_USER_ID) String userId) {
@@ -516,12 +488,8 @@
     @PostMapping(value = "/explore/composite-modifications", params = "duplicateFrom")
     @Operation(summary = "duplicate modification element")
     @ApiResponses(value = {@ApiResponse(responseCode = "200", description = "Composite modification has been duplicated and corresponding element created in the directory")})
-<<<<<<< HEAD
-    @PreAuthorize("@authorizationService.isAuthorized(#userId, #networkModificationId, #targetDirectoryId, T(org.gridsuite.explore.server.dto.PermissionType).WRITE)")
-=======
     @PreAuthorize("@authorizationService.isAuthorized(#userId, #networkModificationId, null, T(org.gridsuite.explore.server.dto.PermissionType).READ) and " +
             "@authorizationService.isAuthorized(#userId, #targetDirectoryId, null, T(org.gridsuite.explore.server.dto.PermissionType).WRITE)")
->>>>>>> de8bc209
     public ResponseEntity<Void> duplicateCompositeNetworkModification(@RequestParam("duplicateFrom") UUID networkModificationId,
                                                                       @RequestParam(name = QUERY_PARAM_PARENT_DIRECTORY_ID, required = false) UUID targetDirectoryId,
                                                                       @RequestHeader(QUERY_PARAM_USER_ID) String userId) {
