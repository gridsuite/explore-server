/**
 * Copyright (c) 2021, RTE (http://www.rte-france.com)
 * This Source Code Form is subject to the terms of the Mozilla Public
 * License, v. 2.0. If a copy of the MPL was not distributed with this
 * file, You can obtain one at http://mozilla.org/MPL/2.0/.
 */
package org.gridsuite.explore.server;

import io.swagger.v3.oas.annotations.Operation;
import io.swagger.v3.oas.annotations.responses.ApiResponse;
import io.swagger.v3.oas.annotations.responses.ApiResponses;
import io.swagger.v3.oas.annotations.tags.Tag;
import org.gridsuite.explore.server.dto.ElementAttributes;
import org.gridsuite.explore.server.services.DirectoryService;
import org.gridsuite.explore.server.services.ExploreService;
import org.springframework.http.MediaType;
import org.springframework.http.ResponseEntity;
import org.springframework.web.bind.annotation.*;
import org.springframework.web.multipart.MultipartFile;
import reactor.core.publisher.Mono;

import java.util.List;
import java.util.Map;
import java.util.UUID;

/**
 * @author Etienne Homer <etienne.homer at rte-france.com>
 */
@RestController
@RequestMapping(value = "/" + ExploreApi.API_VERSION)
@Tag(name = "explore-server")
public class ExploreController {

    // /!\ This query parameter is used by the gateway to control access
    private static final String QUERY_PARAM_PARENT_DIRECTORY_ID = "parentDirectoryUuid";

    private final ExploreService exploreService;
    private final DirectoryService directoryService;

    public ExploreController(ExploreService exploreService, DirectoryService directoryService) {
        this.exploreService = exploreService;
        this.directoryService = directoryService;
    }

    @PostMapping(value = "/explore/studies/{studyName}/cases/{caseUuid}")
    @Operation(summary = "create a study from an existing case")
    @ApiResponses(value = {@ApiResponse(responseCode = "200", description = "Study creation request delegated to study server")})
<<<<<<< HEAD
    public ResponseEntity<Void> createStudyFromExistingCase(@PathVariable("studyName") String studyName,
                                                            @PathVariable("caseUuid") UUID caseUuid,
                                                            @RequestParam("description") String description,
                                                            @RequestParam(QUERY_PARAM_PARENT_DIRECTORY_ID) UUID parentDirectoryUuid,
                                                            @RequestHeader("userId") String userId) {
        exploreService.createStudy(studyName, caseUuid, description, userId, parentDirectoryUuid);
        return ResponseEntity.ok().build();
=======
    public ResponseEntity<Mono<Void>> createStudyFromExistingCase(@PathVariable("studyName") String studyName,
                                                                  @PathVariable("caseUuid") UUID caseUuid,
                                                                  @RequestParam("description") String description,
                                                                  @RequestParam(QUERY_PARAM_PARENT_DIRECTORY_ID) UUID parentDirectoryUuid,
                                                                  @RequestHeader("userId") String userId,
                                                                  @RequestBody(required = false) Map<String, Object> importParams) {
        return ResponseEntity.ok().body(exploreService.createStudy(studyName, caseUuid, description, userId, parentDirectoryUuid, importParams));
>>>>>>> 326de1b0
    }

    @PostMapping(value = "/explore/studies/{studyName}", consumes = MediaType.MULTIPART_FORM_DATA_VALUE)
    @Operation(summary = "create a study and import the case")
    @ApiResponses(value = {@ApiResponse(responseCode = "200", description = "Study creation request delegated to study server")})
    public ResponseEntity<Void> createStudy(@PathVariable("studyName") String studyName,
                                            @RequestPart("caseFile") MultipartFile caseFile,
                                            @RequestParam("description") String description,
                                            @RequestParam(QUERY_PARAM_PARENT_DIRECTORY_ID) UUID parentDirectoryUuid,
                                            @RequestHeader("userId") String userId) {
        exploreService.createStudy(studyName, caseFile, description, userId, parentDirectoryUuid);
        return ResponseEntity.ok().build();
    }

    @PostMapping(value = "/explore/studies")
    @Operation(summary = "Duplicate a study")
    @ApiResponses(value = {@ApiResponse(responseCode = "200", description = "Study creation request delegated to study server")})
    public ResponseEntity<Void> createStudy(@RequestParam("duplicateFrom") UUID sourceStudyUuid,
                                            @RequestParam("studyName") String studyName,
                                            @RequestParam("description") String description,
                                            @RequestParam(QUERY_PARAM_PARENT_DIRECTORY_ID) UUID parentDirectoryUuid,
                                            @RequestHeader("userId") String userId) {
        exploreService.createStudy(sourceStudyUuid, studyName, description, userId, parentDirectoryUuid);
        return ResponseEntity.ok().build();
    }

    @PostMapping(value = "/explore/cases/{caseName}", consumes = MediaType.MULTIPART_FORM_DATA_VALUE)
    @Operation(summary = "create a case")
    @ApiResponses(value = {@ApiResponse(responseCode = "200", description = "Case creation request delegated to case server")})
    public ResponseEntity<Void> createCase(@PathVariable("caseName") String caseName,
                                           @RequestPart("caseFile") MultipartFile caseFile,
                                           @RequestParam("description") String description,
                                           @RequestParam(QUERY_PARAM_PARENT_DIRECTORY_ID) UUID parentDirectoryUuid,
                                           @RequestHeader("userId") String userId) {
        exploreService.createCase(caseName, caseFile, description, userId, parentDirectoryUuid);
        return ResponseEntity.ok().build();
    }

    @PostMapping(value = "/explore/cases")
    @Operation(summary = "Duplicate a case")
    @ApiResponses(value = {@ApiResponse(responseCode = "200", description = "Case duplication request delegated to case server")})
    public ResponseEntity<Mono<Void>> createCase(@RequestParam("duplicateFrom") UUID parentCaseUuid,
                                                 @RequestParam("caseName") String caseName,
                                                 @RequestParam("description") String description,
                                                 @RequestParam(QUERY_PARAM_PARENT_DIRECTORY_ID) UUID parentDirectoryUuid,
                                                 @RequestHeader("userId") String userId) {
        exploreService.createCase(caseName, description, userId, parentCaseUuid, parentDirectoryUuid);
        return ResponseEntity.ok().build();
    }

    @PostMapping(value = "/explore/script-contingency-lists/{listName}")
    @Operation(summary = "create a script contingency list")
    @ApiResponses(value = {@ApiResponse(responseCode = "200", description = "Script contingency list has been created")})
    public ResponseEntity<Void> createScriptContingencyList(@PathVariable("listName") String listName,
                                                            @RequestBody(required = false) String content,
                                                            @RequestParam("description") String description,
                                                            @RequestParam(QUERY_PARAM_PARENT_DIRECTORY_ID) UUID parentDirectoryUuid,
                                                            @RequestHeader("userId") String userId) {
        exploreService.createScriptContingencyList(listName, content, description, userId, parentDirectoryUuid);
        return ResponseEntity.ok().build();
    }

    @PostMapping(value = "/explore/script-contingency-lists")
    @Operation(summary = "Duplicate a script contingency list")
    @ApiResponses(value = {@ApiResponse(responseCode = "200", description = "Script contingency list has been created")})
    public ResponseEntity<Void> createScriptContingencyList(@RequestParam("duplicateFrom") UUID parentListId,
                                                            @RequestParam("listName") String listName,
                                                            @RequestParam("description") String description,
                                                            @RequestParam(QUERY_PARAM_PARENT_DIRECTORY_ID) UUID parentDirectoryUuid,
                                                            @RequestHeader("userId") String userId) {
        exploreService.createScriptContingencyList(parentListId, listName, description, userId, parentDirectoryUuid);
        return ResponseEntity.ok().build();
    }

    @PostMapping(value = "/explore/form-contingency-lists/{listName}")
    @Operation(summary = "create a form contingency list")
    @ApiResponses(value = {@ApiResponse(responseCode = "200", description = "Form contingency list has been created")})
    public ResponseEntity<Void> createFormContingencyList(@PathVariable("listName") String listName,
                                                          @RequestBody(required = false) String content,
                                                          @RequestParam("description") String description,
                                                          @RequestParam(QUERY_PARAM_PARENT_DIRECTORY_ID) UUID parentDirectoryUuid,
                                                          @RequestHeader("userId") String userId) {
        exploreService.createFormContingencyList(listName, content, description, userId, parentDirectoryUuid);
        return ResponseEntity.ok().build();
    }

    @PostMapping(value = "/explore/form-contingency-lists")
    @Operation(summary = "Duplicate a form contingency list")
    @ApiResponses(value = {@ApiResponse(responseCode = "200", description = "Form contingency list has been created")})
    public ResponseEntity<Void> createFormContingencyList(@RequestParam("duplicateFrom") UUID parentListId,
                                                          @RequestParam("listName") String listName,
                                                          @RequestParam("description") String description,
                                                          @RequestParam(QUERY_PARAM_PARENT_DIRECTORY_ID) UUID parentDirectoryUuid,
                                                          @RequestHeader("userId") String userId) {
        exploreService.createFormContingencyList(parentListId, listName, description, userId, parentDirectoryUuid);
        return ResponseEntity.ok().build();
    }

    @PostMapping(value = "/explore/form-contingency-lists/{id}/new-script/{scriptName}")
    @Operation(summary = "Create a new script contingency list from a form contingency list")
    @ApiResponses(value = {@ApiResponse(responseCode = "200", description = "The script contingency list have been created successfully")})
    public ResponseEntity<Void> newScriptFromFormContingencyList(@PathVariable("id") UUID id,
                                                                 @PathVariable("scriptName") String scriptName,
                                                                 @RequestParam(QUERY_PARAM_PARENT_DIRECTORY_ID) UUID parentDirectoryUuid,
                                                                 @RequestHeader("userId") String userId) {
        exploreService.newScriptFromFormContingencyList(id, scriptName, userId, parentDirectoryUuid);
        return ResponseEntity.ok().build();
    }

    @PostMapping(value = "/explore/form-contingency-lists/{id}/replace-with-script")
    @Operation(summary = "Replace a form contingency list with a script contingency list")
    @ApiResponses(value = {@ApiResponse(responseCode = "200", description = "The form contingency list has been replaced successfully")})
    public ResponseEntity<Void> replaceFilterContingencyListWithScript(@PathVariable("id") UUID id,
                                                                       @RequestHeader("userId") String userId) {
        exploreService.replaceFormContingencyListWithScript(id, userId);
        return ResponseEntity.ok().build();
    }

    @PostMapping(value = "/explore/filters", consumes = MediaType.APPLICATION_JSON_VALUE)
    @Operation(summary = "create a filter")
    @ApiResponses(value = {@ApiResponse(responseCode = "200", description = "Filter creation request delegated to filter server")})
    public ResponseEntity<Void> createFilter(@RequestBody String filter,
                                             @RequestParam("name") String filterName,
                                             @RequestParam("description") String description,
                                             @RequestParam(QUERY_PARAM_PARENT_DIRECTORY_ID) UUID parentDirectoryUuid,
                                             @RequestHeader("userId") String userId) {
        exploreService.createFilter(filter, filterName, description, parentDirectoryUuid, userId);
        return ResponseEntity.ok().build();
    }

    @PostMapping(value = "/explore/filters")
    @Operation(summary = "Duplicate a filter")
    @ApiResponses(value = {@ApiResponse(responseCode = "200", description = "The script has been created successfully")})
    public ResponseEntity<Void> createFilter(@RequestParam("duplicateFrom") UUID parentFilterId,
                                             @RequestParam("name") String filterName,
                                             @RequestParam("description") String description,
                                             @RequestParam(QUERY_PARAM_PARENT_DIRECTORY_ID) UUID parentDirectoryUuid,
                                             @RequestHeader("userId") String userId) {
        exploreService.createFilter(filterName, description, parentFilterId, parentDirectoryUuid, userId);
        return ResponseEntity.ok().build();
    }

    @PostMapping(value = "/explore/filters/{id}/new-script/{scriptName}")
    @Operation(summary = "Create a new script from a filter")
    @ApiResponses(value = {@ApiResponse(responseCode = "200", description = "The script has been created successfully")})
    public ResponseEntity<Void> newScriptFromFilter(@PathVariable("id") UUID filterId,
                                                    @PathVariable("scriptName") String scriptName,
                                                    @RequestParam(QUERY_PARAM_PARENT_DIRECTORY_ID) UUID parentDirectoryUuid,
                                                    @RequestHeader("userId") String userId) {
        exploreService.newScriptFromFilter(filterId, scriptName, userId, parentDirectoryUuid);
        return ResponseEntity.ok().build();
    }

    @PostMapping(value = "/explore/filters/{id}/replace-with-script")
    @Operation(summary = "Replace a filter with a script")
    @ApiResponses(value = {@ApiResponse(responseCode = "200", description = "The filter has been replaced successfully")})
    public ResponseEntity<Void> replaceFilterWithScript(@PathVariable("id") UUID id,
                                                        @RequestHeader("userId") String userId) {
        exploreService.replaceFilterWithScript(id, userId);
        return ResponseEntity.ok().build();
    }

    @DeleteMapping(value = "/explore/elements/{elementUuid}")
    @Operation(summary = "Remove directory/element")
    @ApiResponses(@ApiResponse(responseCode = "200", description = "Directory/element was successfully removed"))
    public ResponseEntity<Void> deleteElement(@PathVariable("elementUuid") UUID elementUuid,
                                              @RequestHeader("userId") String userId) {
        exploreService.deleteElement(elementUuid, userId);
        return ResponseEntity.ok().build();
    }

    @GetMapping(value = "/explore/elements/metadata")
    @Operation(summary = "get element infos from ids given as parameters")
    @ApiResponses(value = {@ApiResponse(responseCode = "200", description = "The elements information")})
    public ResponseEntity<List<ElementAttributes>> getElementsMetadata(@RequestParam("ids") List<UUID> ids) {
        directoryService.getElementsMetadata(ids);
        return ResponseEntity.ok().contentType(MediaType.APPLICATION_JSON)
                .build();

    }
}<|MERGE_RESOLUTION|>--- conflicted
+++ resolved
@@ -45,23 +45,14 @@
     @PostMapping(value = "/explore/studies/{studyName}/cases/{caseUuid}")
     @Operation(summary = "create a study from an existing case")
     @ApiResponses(value = {@ApiResponse(responseCode = "200", description = "Study creation request delegated to study server")})
-<<<<<<< HEAD
     public ResponseEntity<Void> createStudyFromExistingCase(@PathVariable("studyName") String studyName,
                                                             @PathVariable("caseUuid") UUID caseUuid,
                                                             @RequestParam("description") String description,
                                                             @RequestParam(QUERY_PARAM_PARENT_DIRECTORY_ID) UUID parentDirectoryUuid,
-                                                            @RequestHeader("userId") String userId) {
-        exploreService.createStudy(studyName, caseUuid, description, userId, parentDirectoryUuid);
-        return ResponseEntity.ok().build();
-=======
-    public ResponseEntity<Mono<Void>> createStudyFromExistingCase(@PathVariable("studyName") String studyName,
-                                                                  @PathVariable("caseUuid") UUID caseUuid,
-                                                                  @RequestParam("description") String description,
-                                                                  @RequestParam(QUERY_PARAM_PARENT_DIRECTORY_ID) UUID parentDirectoryUuid,
-                                                                  @RequestHeader("userId") String userId,
-                                                                  @RequestBody(required = false) Map<String, Object> importParams) {
-        return ResponseEntity.ok().body(exploreService.createStudy(studyName, caseUuid, description, userId, parentDirectoryUuid, importParams));
->>>>>>> 326de1b0
+                                                            @RequestHeader("userId") String userId,
+                                                            @RequestBody(required = false) Map<String, Object> importParams) {
+        exploreService.createStudy(studyName, caseUuid, description, userId, parentDirectoryUuid, importParams);
+        return ResponseEntity.ok().build();
     }
 
     @PostMapping(value = "/explore/studies/{studyName}", consumes = MediaType.MULTIPART_FORM_DATA_VALUE)
