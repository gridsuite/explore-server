--- conflicted
+++ resolved
@@ -97,7 +97,6 @@
         return restTemplate.exchange(actionsServerBaseUri + path, HttpMethod.POST, null, UUID.class).getBody();
     }
 
-<<<<<<< HEAD
     public UUID duplicateFilterBasedContingencyList(UUID filterContingencyListsId) {
         String path = UriComponentsBuilder.fromPath(DELIMITER + ACTIONS_API_VERSION + "/filters-contingency-lists")
             .queryParam(HEADER_DUPLICATE_FROM, filterContingencyListsId)
@@ -106,26 +105,6 @@
         return restTemplate.exchange(actionsServerBaseUri + path, HttpMethod.POST, null, UUID.class).getBody();
     }
 
-    public void newScriptFromFormContingencyList(UUID id, UUID newId) {
-        String path = UriComponentsBuilder
-                .fromPath(DELIMITER + ACTIONS_API_VERSION + "/form-contingency-lists/{id}/new-script?newId={newId}")
-                .buildAndExpand(id, newId)
-                .toUriString();
-        restTemplate.exchange(actionsServerBaseUri + path, HttpMethod.POST, null, Void.class);
-    }
-
-    public void replaceFormContingencyListWithScript(UUID id, String userId) {
-        String path = UriComponentsBuilder
-                .fromPath(DELIMITER + ACTIONS_API_VERSION + "/form-contingency-lists/{id}/replace-with-script")
-                .buildAndExpand(id)
-                .toUriString();
-        HttpHeaders headers = new HttpHeaders();
-        headers.set(HEADER_USER_ID, userId);
-        restTemplate.exchange(actionsServerBaseUri + path, HttpMethod.POST, new HttpEntity<>(headers), Void.class);
-    }
-
-=======
->>>>>>> 5e152c31
     @Override
     public List<Map<String, Object>> getMetadata(List<UUID> contingencyListsUuids) {
         var ids = contingencyListsUuids.stream().map(UUID::toString).collect(Collectors.joining(","));
