/**
 * Copyright (c) 2024, RTE (http://www.rte-france.com)
 * This Source Code Form is subject to the terms of the Mozilla Public
 * License, v. 2.0. If a copy of the MPL was not distributed with this
 * file, You can obtain one at http://mozilla.org/MPL/2.0/.
 */
package org.gridsuite.explore.server.services;

import lombok.Setter;
import org.springframework.beans.factory.annotation.Autowired;
import org.springframework.stereotype.Service;
import org.springframework.web.client.HttpStatusCodeException;
import org.springframework.web.client.RestTemplate;
import org.springframework.web.util.UriComponentsBuilder;

/**
 * @author Abdelsalem Hedhili <abdelsalem.hedhili at rte-france.com>
 */
@Service
public class UserAdminService {

    private static final String USER_ADMIN_API_VERSION = "v1";
    private static final String USERS_MAX_ALLOWED_CASES_URI = "/users/{sub}/profile/max-cases";
    private static final String CASES_ALERT_THRESHOLD_URI = "/cases-alert-threshold";
    private static final String DELIMITER = "/";
    private final RestTemplate restTemplate;
    @Setter
    private String userAdminServerBaseUri;

    @Autowired
    public UserAdminService(RestTemplate restTemplate, RemoteServicesProperties remoteServicesProperties) {
        this.userAdminServerBaseUri = remoteServicesProperties.getServiceUri("user-admin-server");
        this.restTemplate = restTemplate;
    }

    public Integer getUserMaxAllowedCases(String sub) {
        String path = UriComponentsBuilder.fromPath(DELIMITER + USER_ADMIN_API_VERSION + USERS_MAX_ALLOWED_CASES_URI)
            .buildAndExpand(sub).toUriString();
        try {
            return restTemplate.getForObject(userAdminServerBaseUri + path, Integer.class);
        } catch (HttpStatusCodeException e) {
<<<<<<< HEAD
            if (e.getStatusCode().value() == 404) {
                return null; // no profile == unlimited import
            }
            throw e;
=======
            throw wrapRemoteError(e.getMessage(), e.getStatusCode());

>>>>>>> b320e6fe
        }
    }

    public Integer getCasesAlertThreshold() {
        String path = UriComponentsBuilder.fromPath(DELIMITER + USER_ADMIN_API_VERSION + CASES_ALERT_THRESHOLD_URI)
            .buildAndExpand().toUriString();
        return restTemplate.getForObject(userAdminServerBaseUri + path, Integer.class);

    }
}<|MERGE_RESOLUTION|>--- conflicted
+++ resolved
@@ -9,7 +9,6 @@
 import lombok.Setter;
 import org.springframework.beans.factory.annotation.Autowired;
 import org.springframework.stereotype.Service;
-import org.springframework.web.client.HttpStatusCodeException;
 import org.springframework.web.client.RestTemplate;
 import org.springframework.web.util.UriComponentsBuilder;
 
@@ -36,19 +35,7 @@
     public Integer getUserMaxAllowedCases(String sub) {
         String path = UriComponentsBuilder.fromPath(DELIMITER + USER_ADMIN_API_VERSION + USERS_MAX_ALLOWED_CASES_URI)
             .buildAndExpand(sub).toUriString();
-        try {
             return restTemplate.getForObject(userAdminServerBaseUri + path, Integer.class);
-        } catch (HttpStatusCodeException e) {
-<<<<<<< HEAD
-            if (e.getStatusCode().value() == 404) {
-                return null; // no profile == unlimited import
-            }
-            throw e;
-=======
-            throw wrapRemoteError(e.getMessage(), e.getStatusCode());
-
->>>>>>> b320e6fe
-        }
     }
 
     public Integer getCasesAlertThreshold() {
