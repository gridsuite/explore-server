--- conflicted
+++ resolved
@@ -52,11 +52,8 @@
         this.studyServerBaseUri = studyServerBaseUri;
     }
 
-<<<<<<< HEAD
-    public void insertStudyWithExistingCaseFile(UUID studyUuid, String userId, UUID caseUuid) {
-=======
-    public Mono<Void> insertStudyWithExistingCaseFile(UUID studyUuid, String userId, UUID caseUuid, Map<String, Object> importParams) {
->>>>>>> 326de1b0
+    public void insertStudyWithExistingCaseFile(UUID studyUuid, String userId, UUID caseUuid, Map<String, Object> importParams) {
+
         String path = UriComponentsBuilder.fromPath(DELIMITER + STUDY_SERVER_API_VERSION +
                         "/studies/cases/{caseUuid}?studyUuid={studyUuid}")
                 .buildAndExpand(caseUuid, studyUuid)
@@ -67,23 +64,11 @@
         restTemplate.exchange(studyServerBaseUri + path, HttpMethod.POST, new HttpEntity<>(headers), Void.class);
     }
 
-<<<<<<< HEAD
     private HttpHeaders getHeaders(String userId) {
         HttpHeaders headers = new HttpHeaders();
         headers.setContentType(MediaType.APPLICATION_JSON);
         headers.add(HEADER_USER_ID, userId);
         return headers;
-=======
-        return webClient.post()
-                .uri(studyServerBaseUri + path)
-                .header(HEADER_USER_ID, userId)
-                .header(HttpHeaders.CONTENT_TYPE, MediaType.APPLICATION_JSON.toString())
-                .body(importParams != null ? BodyInserters.fromValue(importParams) : BodyInserters.empty())
-                .retrieve()
-                .bodyToMono(Void.class)
-                .publishOn(Schedulers.boundedElastic())
-                .log(ROOT_CATEGORY_REACTOR, Level.FINE);
->>>>>>> 326de1b0
     }
 
     public void insertStudyWithCaseFile(UUID studyUuid, String userId, MultipartFile caseFile) {
