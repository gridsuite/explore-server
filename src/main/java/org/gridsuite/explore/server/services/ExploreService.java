--- conflicted
+++ resolved
@@ -228,13 +228,9 @@
         directoryService.updateElement(id, elementAttributes, userId);
     }
 
-<<<<<<< HEAD
-    public void updateContingencyList(UUID id, String content, String userId, String name, ContingencyListType contingencyListType) {
+    public void updateContingencyList(UUID id, String content, String userId, String name, String description, ContingencyListType contingencyListType) {
         // check if the  user have the right to update the contingency
         directoryService.areDirectoryElementsUpdatable(List.of(id), userId);
-=======
-    public void updateContingencyList(UUID id, String content, String userId, String name, String description, ContingencyListType contingencyListType) {
->>>>>>> 6707762b
         contingencyListService.updateContingencyList(id, content, userId, getProperPath(contingencyListType));
         ElementAttributes elementAttributes = new ElementAttributes();
         elementAttributes.setDescription(description);
