/**
 * Copyright (c) 2021, RTE (http://www.rte-france.com)
 * This Source Code Form is subject to the terms of the Mozilla Public
 * License, v. 2.0. If a copy of the MPL was not distributed with this
 * file, You can obtain one at http://mozilla.org/MPL/2.0/.
 */
package org.gridsuite.explore.server.services;

import org.apache.commons.lang3.StringUtils;
import org.gridsuite.explore.server.ExploreException;
import org.gridsuite.explore.server.dto.*;
import org.gridsuite.explore.server.utils.ContingencyListType;
import org.gridsuite.explore.server.utils.ParametersType;
import org.slf4j.Logger;
import org.slf4j.LoggerFactory;
import org.springframework.stereotype.Service;
import org.springframework.web.multipart.MultipartFile;

import java.util.List;
import java.util.Map;
import java.util.UUID;

import static org.gridsuite.explore.server.ExploreException.Type.*;


/**
 * @author Etienne Homer <etienne.homer at rte-france.com>
 * @author Etienne Homer <jacques.borsenberger at rte-france.com>
 */

@Service
public class ExploreService {
    static final String STUDY = "STUDY";
    static final String CASE = "CASE";
    static final String CONTINGENCY_LIST = "CONTINGENCY_LIST";
    static final String FILTER = "FILTER";
    static final String MODIFICATION = "MODIFICATION";
    static final String DIRECTORY = "DIRECTORY";

    private final DirectoryService directoryService;
    private final StudyService studyService;
    private final ContingencyListService contingencyListService;
    private final NetworkModificationService networkModificationService;
    private final FilterService filterService;
    private final CaseService caseService;
    private final ParametersService parametersService;

    private static final Logger LOGGER = LoggerFactory.getLogger(ExploreService.class);
    private final UserAdminService userAdminService;

    public ExploreService(
            DirectoryService directoryService,
            StudyService studyService,
            ContingencyListService contingencyListService,
            FilterService filterService,
            NetworkModificationService networkModificationService,
            CaseService caseService,
            ParametersService parametersService, UserAdminService userAdminService) {

        this.directoryService = directoryService;
        this.studyService = studyService;
        this.contingencyListService = contingencyListService;
        this.filterService = filterService;
        this.networkModificationService = networkModificationService;
        this.caseService = caseService;
        this.parametersService = parametersService;
        this.userAdminService = userAdminService;
    }

    public void createStudy(String studyName, CaseInfo caseInfo, String description, String userId, UUID parentDirectoryUuid, Map<String, Object> importParams, Boolean duplicateCase) {
        ElementAttributes elementAttributes = new ElementAttributes(UUID.randomUUID(), studyName, STUDY, userId, 0L, description);
        studyService.insertStudyWithExistingCaseFile(elementAttributes.getElementUuid(), userId, caseInfo.caseUuid(), caseInfo.caseFormat(), importParams, duplicateCase);
        directoryService.createElement(elementAttributes, parentDirectoryUuid, userId);
    }

    public void duplicateStudy(UUID sourceStudyUuid, UUID targetDirectoryId, String userId) {
        UUID newStudyId = studyService.duplicateStudy(sourceStudyUuid, userId);
        directoryService.duplicateElement(sourceStudyUuid, newStudyId, targetDirectoryId, userId);
    }

    public void createCase(String caseName, MultipartFile caseFile, String description, String userId, UUID parentDirectoryUuid) {
        UUID uuid = caseService.importCase(caseFile);
        directoryService.createElement(new ElementAttributes(uuid, caseName, CASE, userId, 0L, description),
                parentDirectoryUuid, userId);
    }

    public void duplicateCase(UUID sourceCaseUuid, UUID targetDirectoryId, String userId) {
        UUID newCaseId = caseService.duplicateCase(sourceCaseUuid);
        directoryService.duplicateElement(sourceCaseUuid, newCaseId, targetDirectoryId, userId);
    }

    public void createScriptContingencyList(String listName, String content, String description, String userId, UUID parentDirectoryUuid) {
        ElementAttributes elementAttributes = new ElementAttributes(UUID.randomUUID(), listName, CONTINGENCY_LIST, userId, 0L, description);
        contingencyListService.insertScriptContingencyList(elementAttributes.getElementUuid(), content);
        directoryService.createElement(elementAttributes, parentDirectoryUuid, userId);
    }

    public void duplicateContingencyList(UUID contingencyListsId, UUID targetDirectoryId, String userId, ContingencyListType contingencyListType) {
        UUID newId = switch (contingencyListType) {
            case SCRIPT -> contingencyListService.duplicateScriptContingencyList(contingencyListsId);
            case FORM -> contingencyListService.duplicateFormContingencyList(contingencyListsId);
            case IDENTIFIERS -> contingencyListService.duplicateIdentifierContingencyList(contingencyListsId);
        };
        directoryService.duplicateElement(contingencyListsId, newId, targetDirectoryId, userId);
    }

    public void createFormContingencyList(String listName, String content, String description, String userId, UUID parentDirectoryUuid) {
        ElementAttributes elementAttributes = new ElementAttributes(UUID.randomUUID(), listName, CONTINGENCY_LIST, userId, 0L, description);
        contingencyListService.insertFormContingencyList(elementAttributes.getElementUuid(), content);
        directoryService.createElement(elementAttributes, parentDirectoryUuid, userId);
    }

    public void newScriptFromFormContingencyList(UUID id, String scriptName, String userId, UUID parentDirectoryUuid) {
        ElementAttributes elementAttribute = directoryService.getElementInfos(id);
        if (!elementAttribute.getType().equals(CONTINGENCY_LIST)) {
            throw new ExploreException(NOT_ALLOWED);
        }
        ElementAttributes newElementAttributes = new ElementAttributes(UUID.randomUUID(), scriptName,
                CONTINGENCY_LIST, userId, 0L, null);
        contingencyListService.newScriptFromFormContingencyList(id, newElementAttributes.getElementUuid());
        directoryService.createElement(newElementAttributes, parentDirectoryUuid, userId);
    }

    public void replaceFormContingencyListWithScript(UUID id, String userId) {
        ElementAttributes elementAttribute = directoryService.getElementInfos(id);
        if (!userId.equals(elementAttribute.getOwner())) {
            throw new ExploreException(NOT_ALLOWED);
        }
        if (!elementAttribute.getType().equals(CONTINGENCY_LIST)) {
            throw new ExploreException(NOT_ALLOWED);
        }
        contingencyListService.replaceFormContingencyListWithScript(id, userId);
        directoryService.notifyDirectoryChanged(id, userId);
    }

    public void createIdentifierContingencyList(String listName, String content, String description, String userId, UUID parentDirectoryUuid) {
        ElementAttributes elementAttributes = new ElementAttributes(UUID.randomUUID(), listName, CONTINGENCY_LIST, userId, 0L, description);
        contingencyListService.insertIdentifierContingencyList(elementAttributes.getElementUuid(), content);
        directoryService.createElement(elementAttributes, parentDirectoryUuid, userId);
    }

    public void createFilter(String filter, String filterName, String description, UUID parentDirectoryUuid, String userId) {
        ElementAttributes elementAttributes = new ElementAttributes(UUID.randomUUID(), filterName, FILTER, userId, 0, description);
        filterService.insertFilter(filter, elementAttributes.getElementUuid(), userId);
        directoryService.createElement(elementAttributes, parentDirectoryUuid, userId);
    }

    public void duplicateFilter(UUID sourceFilterId, UUID targetDirectoryId, String userId) {
        UUID newFilterId = filterService.duplicateFilter(sourceFilterId);
        directoryService.duplicateElement(sourceFilterId, newFilterId, targetDirectoryId, userId);
    }

    public void newScriptFromFilter(UUID filterId, String scriptName, String userId, UUID parentDirectoryUuid) {
        ElementAttributes elementAttribute = directoryService.getElementInfos(filterId);
        if (!elementAttribute.getType().equals(FILTER)) {
            throw new ExploreException(NOT_ALLOWED);
        }
        ElementAttributes newElementAttributes = new ElementAttributes(UUID.randomUUID(), scriptName,
                FILTER, userId, 0, null);
        filterService.insertNewScriptFromFilter(filterId, newElementAttributes.getElementUuid());
        directoryService.createElement(newElementAttributes, parentDirectoryUuid, userId);
    }

    public void replaceFilterWithScript(UUID id, String userId) {
        ElementAttributes elementAttribute = directoryService.getElementInfos(id);
        if (!userId.equals(elementAttribute.getOwner())) {
            throw new ExploreException(NOT_ALLOWED);
        }
        if (!elementAttribute.getType().equals(FILTER)) {
            throw new ExploreException(NOT_ALLOWED);
        }
        filterService.replaceFilterWithScript(id, userId);
        directoryService.notifyDirectoryChanged(id, userId);
    }

    public void deleteElement(UUID id, String userId) {
        // Verify if the user is allowed to delete the element.
        // FIXME: to be deleted when it's properly handled by the gateway
        directoryService.areDirectoryElementsDeletable(List.of(id), userId);
        try {
            directoryService.deleteElement(id, userId);
            directoryService.deleteDirectoryElement(id, userId);
            // FIXME dirty fix to ignore errors and still delete the elements in the directory-server. To delete when handled properly.
        } catch (Exception e) {
            LOGGER.error(e.toString(), e);
            directoryService.deleteDirectoryElement(id, userId);
        }
    }

    public void deleteElementsFromDirectory(List<UUID> uuids, UUID parentDirectoryUuids, String userId) {

        // Verify if the user is allowed to delete the elements.
        // FIXME: to be deleted when it's properly handled by the gateway
        directoryService.areDirectoryElementsDeletable(uuids, userId);
        try {
            uuids.forEach(id -> directoryService.deleteElement(id, userId));
            // FIXME dirty fix to ignore errors and still delete the elements in the directory-server. To delete when handled properly.
        } catch (Exception e) {
            LOGGER.error(e.toString(), e);
        } finally {
            directoryService.deleteElementsFromDirectory(uuids, parentDirectoryUuids, userId);
        }
    }

    public void updateFilter(UUID id, String filter, String userId, String name) {
        filterService.updateFilter(id, filter, userId);
        updateElementName(id, name, userId);
    }

    public void updateContingencyList(UUID id, String content, String userId, String name, ContingencyListType contingencyListType) {
        contingencyListService.updateContingencyList(id, content, userId, getProperPath(contingencyListType));
        updateElementName(id, name, userId);
    }

    private void updateElementName(UUID id, String name, String userId) {
        /** if the name is empty, no need to call directory-server */
        if (StringUtils.isNotBlank(name)) {
            ElementAttributes elementAttributes = new ElementAttributes();
            elementAttributes.setElementName(name);
            directoryService.updateElement(id, elementAttributes, userId);
        }
    }

    private String getProperPath(ContingencyListType contingencyListType) {
        switch (contingencyListType) {
            case SCRIPT:
                return "/script-contingency-lists/{id}";
            case FORM:
                return "/form-contingency-lists/{id}";
            case IDENTIFIERS:
                return "/identifier-contingency-lists/{id}";
            default:
                throw new ExploreException(UNKNOWN_ELEMENT_TYPE);
        }
    }

    public void createParameters(String parameters, ParametersType parametersType, String parametersName, UUID parentDirectoryUuid, String userId) {
        UUID parametersUuid = parametersService.createParameters(parameters, parametersType);
        ElementAttributes elementAttributes = new ElementAttributes(parametersUuid, parametersName, parametersType.name(), userId, 0, null);
        directoryService.createElement(elementAttributes, parentDirectoryUuid, userId);
    }

    public void updateParameters(UUID id, String parameters, ParametersType parametersType, String userId, String name) {
        parametersService.updateParameters(id, parameters, parametersType);
        updateElementName(id, name, userId);
    }

    public void duplicateParameters(UUID sourceId, UUID targetDirectoryId, ParametersType parametersType, String userId) {
        UUID newParametersUuid = parametersService.duplicateParameters(sourceId, parametersType);
        directoryService.duplicateElement(sourceId, newParametersUuid, targetDirectoryId, userId);
    }

    public void createNetworkCompositeModification(String modificationAttributes, String userId, String name,
                                                   String description, UUID parentDirectoryUuid) {

        // create modifications group
        UUID modificationsUuid = networkModificationService.createNetworkCompositeModification(modificationAttributes);
        ElementAttributes elementAttributes = new ElementAttributes(modificationsUuid, name, MODIFICATION,
                        userId, 0L, description);
        directoryService.createElementWithNewName(elementAttributes, parentDirectoryUuid, userId, true);
    }

    public void duplicateNetworkModifications(UUID sourceId, UUID parentDirectoryUuid, String userId) {
        // create duplicated modification
        Map<UUID, UUID> newModificationsUuids = networkModificationService.duplicateModifications(List.of(sourceId));
        UUID newNetworkModification = newModificationsUuids.get(sourceId);
        // create corresponding directory element
        directoryService.duplicateElement(sourceId, newNetworkModification, parentDirectoryUuid, userId);
    }

<<<<<<< HEAD
=======
    public void assertCanCreateCase(String userId) {
        Integer userMaxAllowedStudiesAndCases = userAdminService.getUserMaxAllowedCases(userId);
        if (userMaxAllowedStudiesAndCases != null) {
            int userCasesCount = directoryService.getUserCasesCount(userId);
            if (userCasesCount >= userMaxAllowedStudiesAndCases) {
                throw new ExploreException(MAX_ELEMENTS_EXCEEDED, "max allowed cases : " + userMaxAllowedStudiesAndCases);
            }
        }
    }
>>>>>>> 81b8b710
}<|MERGE_RESOLUTION|>--- conflicted
+++ resolved
@@ -268,8 +268,6 @@
         directoryService.duplicateElement(sourceId, newNetworkModification, parentDirectoryUuid, userId);
     }
 
-<<<<<<< HEAD
-=======
     public void assertCanCreateCase(String userId) {
         Integer userMaxAllowedStudiesAndCases = userAdminService.getUserMaxAllowedCases(userId);
         if (userMaxAllowedStudiesAndCases != null) {
@@ -279,5 +277,4 @@
             }
         }
     }
->>>>>>> 81b8b710
 }