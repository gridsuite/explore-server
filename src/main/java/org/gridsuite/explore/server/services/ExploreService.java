--- conflicted
+++ resolved
@@ -55,22 +55,14 @@
         this.caseService = caseService;
     }
 
-<<<<<<< HEAD
-    public void createStudy(String studyName, UUID caseUuid, String description, String userId, UUID parentDirectoryUuid) {
+    public void createStudy(String studyName, UUID caseUuid, String description, String userId, UUID parentDirectoryUuid, Map<String, Object> importParams) {
         ElementAttributes elementAttributes = new ElementAttributes(UUID.randomUUID(), studyName, STUDY, null, userId, 0L, description);
         try {
-            studyService.insertStudyWithExistingCaseFile(elementAttributes.getElementUuid(), userId, caseUuid);
-            directoryService.createElement(elementAttributes, parentDirectoryUuid, userId);
-        } catch (HttpStatusCodeException e) {
-            throw new ExploreException(INSERT_STUDY_FAILED);
-        }
-=======
-    public Mono<Void> createStudy(String studyName, UUID caseUuid, String description, String userId, UUID parentDirectoryUuid, Map<String, Object> importParams) {
-        ElementAttributes elementAttributes = new ElementAttributes(UUID.randomUUID(), studyName, STUDY, null, userId, 0L, description);
-
-        return studyService.insertStudyWithExistingCaseFile(elementAttributes.getElementUuid(), userId, caseUuid, importParams)
-                .doOnSuccess(unused -> directoryService.createElement(elementAttributes, parentDirectoryUuid, userId).subscribe());
->>>>>>> 326de1b0
+            studyService.insertStudyWithExistingCaseFile(elementAttributes.getElementUuid(), userId, caseUuid, importParams);
+            directoryService.createElement(elementAttributes, parentDirectoryUuid, userId);
+        } catch (HttpStatusCodeException e) {
+            throw new ExploreException(INSERT_STUDY_FAILED);
+        }
     }
 
     public void createStudy(String studyName, MultipartFile caseFile, String description, String userId, UUID parentDirectoryUuid) {
@@ -125,8 +117,6 @@
         } catch (Exception e) {
             throw e;
         }
-       /* return contingencyListService.insertScriptContingencyList(elementAttributes.getElementUuid(), content)
-                .doOnSuccess(unused -> directoryService.createElement(elementAttributes, parentDirectoryUuid, userId).subscribe());*/
     }
 
     public void createScriptContingencyList(UUID sourceListId, String listName, String description, String userId, UUID parentDirectoryUuid) {
@@ -138,8 +128,6 @@
         } catch (Exception e) {
             throw e;
         }
-        /*return contingencyListService.insertScriptContingencyList(sourceListId, elementAttributes.getElementUuid())
-                .doOnSuccess(unused -> directoryService.createElement(elementAttributes, parentDirectoryUuid, userId).subscribe());*/
     }
 
     public void createFormContingencyList(String listName, String content, String description, String userId, UUID parentDirectoryUuid) {
