<?xml version="1.0" encoding="UTF-8"?>
<!--
    Copyright (c) 2021, RTE (http://www.rte-france.com)
    This Source Code Form is subject to the terms of the Mozilla Public
    License, v. 2.0. If a copy of the MPL was not distributed with this
    file, You can obtain one at http://mozilla.org/MPL/2.0/.
-->
<project xsi:schemaLocation="http://maven.apache.org/POM/4.0.0 http://maven.apache.org/xsd/maven-4.0.0.xsd"
         xmlns="http://maven.apache.org/POM/4.0.0"
         xmlns:xsi="http://www.w3.org/2001/XMLSchema-instance">
    <modelVersion>4.0.0</modelVersion>

    <parent>
        <groupId>com.powsybl</groupId>
        <artifactId>powsybl-parent-ws</artifactId>
        <version>22</version>
        <relativePath/>
    </parent>

    <groupId>org.gridsuite</groupId>
    <artifactId>gridsuite-explore-server</artifactId>
    <version>2.27.0-SNAPSHOT</version>

    <packaging>jar</packaging>
    <name>Explore server</name>
    <description>Explore service</description>
    <url>http://www.gridsuite.org/</url>

    <scm>
        <connection>scm:git:https://github.com/gridsuite/explore-server.git</connection>
        <developerConnection>scm:git:https://github.com/gridsuite/explore-server.git</developerConnection>
        <url>https://github.com/gridsuite/explore-server</url>
    </scm>

    <developers>
        <developer>
            <name>Etienne Homer</name>
            <email>etienne.homer@rte-france.com</email>
            <organization>RTE</organization>
            <organizationUrl>http://www.rte-france.com</organizationUrl>
        </developer>
    </developers>

    <properties>
<<<<<<< HEAD
        <gridsuite-dependencies.version>44.1.0-SNAPSHOT</gridsuite-dependencies.version>
=======
        <gridsuite-dependencies.version>44.1.0</gridsuite-dependencies.version>
>>>>>>> 61ede24d
        <mockwebserver3.version>5.0.0-alpha.14</mockwebserver3.version>
        <sonar.organization>gridsuite</sonar.organization>
        <sonar.projectKey>org.gridsuite:explore-server</sonar.projectKey>
    </properties>

    <build>
        <pluginManagement>
            <plugins>
                <plugin>
                    <groupId>org.apache.maven.plugins</groupId>
                    <artifactId>maven-surefire-plugin</artifactId>
                    <configuration>
                        <classpathDependencyExcludes>
                            <classpathDependencyExclude>com.powsybl:powsybl-config-classic</classpathDependencyExclude>
                        </classpathDependencyExcludes>
                    </configuration>
                </plugin>
            </plugins>
        </pluginManagement>
        <plugins>
            <plugin>
                <groupId>com.google.cloud.tools</groupId>
                <artifactId>jib-maven-plugin</artifactId>
            </plugin>
            <plugin>
                <groupId>org.apache.maven.plugins</groupId>
                <artifactId>maven-failsafe-plugin</artifactId>
            </plugin>
            <plugin>
                <groupId>org.springframework.boot</groupId>
                <artifactId>spring-boot-maven-plugin</artifactId>
            </plugin>
            <plugin>
                <groupId>io.github.git-commit-id</groupId>
                <artifactId>git-commit-id-maven-plugin</artifactId>
            </plugin>
        </plugins>
    </build>

    <dependencyManagement>
        <dependencies>
            <!-- overrides of imports -->
            <dependency>
                <groupId>com.squareup.okhttp3</groupId>
                <artifactId>okhttp-bom</artifactId>
                <version>${mockwebserver3.version}</version>
                <type>pom</type>
                <scope>import</scope>
            </dependency>

            <!-- imports -->
            <dependency>
                <groupId>org.gridsuite</groupId>
                <artifactId>gridsuite-dependencies</artifactId>
                <version>${gridsuite-dependencies.version}</version>
                <type>pom</type>
                <scope>import</scope>
            </dependency>

            <!-- project specific dependencies -->
        </dependencies>
    </dependencyManagement>

    <dependencies>
        <!-- Compilation dependencies -->
        <dependency>
            <groupId>com.fasterxml.jackson.core</groupId>
            <artifactId>jackson-databind</artifactId>
        </dependency>
        <dependency>
            <groupId>com.powsybl</groupId>
            <artifactId>powsybl-ws-commons</artifactId>
        </dependency>
        <dependency>
            <groupId>org.projectlombok</groupId>
            <artifactId>lombok</artifactId>
            <scope>provided</scope>
        </dependency>
        <dependency>
            <groupId>org.springframework.boot</groupId>
            <artifactId>spring-boot-starter-web</artifactId>
        </dependency>
        <dependency>
            <groupId>org.springframework.boot</groupId>
            <artifactId>spring-boot-starter-security</artifactId>
        </dependency>
        <dependency>
            <groupId>org.springframework.cloud</groupId>
            <artifactId>spring-cloud-stream</artifactId>
        </dependency>
        <dependency>
            <groupId>org.springdoc</groupId>
            <artifactId>springdoc-openapi-starter-webmvc-ui</artifactId>
        </dependency>
        <!-- Runtime dependencies -->
        <dependency>
            <groupId>com.powsybl</groupId>
            <artifactId>powsybl-config-classic</artifactId>
            <scope>runtime</scope>
        </dependency>
        <dependency>
            <groupId>org.springframework.boot</groupId>
            <artifactId>spring-boot-starter-actuator</artifactId>
            <scope>runtime</scope>
        </dependency>
        <dependency>
            <groupId>io.micrometer</groupId>
            <artifactId>micrometer-registry-prometheus</artifactId>
            <scope>runtime</scope>
        </dependency>
        <dependency>
            <groupId>org.springframework.cloud</groupId>
            <artifactId>spring-cloud-stream-binder-rabbit</artifactId>
            <scope>runtime</scope>
        </dependency>

        <!-- Test dependencies -->
        <dependency>
            <groupId>com.squareup.okhttp3</groupId>
            <artifactId>mockwebserver3-junit5</artifactId>
            <scope>test</scope>
        </dependency>
        <dependency>
            <groupId>com.powsybl</groupId>
            <artifactId>powsybl-config-test</artifactId>
            <scope>test</scope>
        </dependency>
        <dependency>
            <groupId>org.springframework.boot</groupId>
            <artifactId>spring-boot-starter-test</artifactId>
            <scope>test</scope>
        </dependency>
        <dependency>
            <groupId>org.springframework.cloud</groupId>
            <artifactId>spring-cloud-stream-test-binder</artifactId>
            <scope>test</scope>
        </dependency>
        <dependency>
            <groupId>org.springframework</groupId>
            <artifactId>spring-web</artifactId>
        </dependency>
        <dependency>
            <groupId>org.wiremock</groupId>
            <artifactId>wiremock-jetty12</artifactId>
            <scope>test</scope>
        </dependency>
    </dependencies>
</project><|MERGE_RESOLUTION|>--- conflicted
+++ resolved
@@ -42,11 +42,7 @@
     </developers>
 
     <properties>
-<<<<<<< HEAD
-        <gridsuite-dependencies.version>44.1.0-SNAPSHOT</gridsuite-dependencies.version>
-=======
-        <gridsuite-dependencies.version>44.1.0</gridsuite-dependencies.version>
->>>>>>> 61ede24d
+        <gridsuite-dependencies.version>45.0.0-SNAPSHOT</gridsuite-dependencies.version>
         <mockwebserver3.version>5.0.0-alpha.14</mockwebserver3.version>
         <sonar.organization>gridsuite</sonar.organization>
         <sonar.projectKey>org.gridsuite:explore-server</sonar.projectKey>
