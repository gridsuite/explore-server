<?xml version="1.0" encoding="UTF-8"?>
<!--
    Copyright (c) 2021, RTE (http://www.rte-france.com)
    This Source Code Form is subject to the terms of the Mozilla Public
    License, v. 2.0. If a copy of the MPL was not distributed with this
    file, You can obtain one at http://mozilla.org/MPL/2.0/.
-->
<project xsi:schemaLocation="http://maven.apache.org/POM/4.0.0 http://maven.apache.org/xsd/maven-4.0.0.xsd"
         xmlns="http://maven.apache.org/POM/4.0.0"
         xmlns:xsi="http://www.w3.org/2001/XMLSchema-instance">
    <modelVersion>4.0.0</modelVersion>

    <parent>
        <groupId>com.powsybl</groupId>
        <artifactId>powsybl-parent-ws</artifactId>
        <version>22</version>
        <relativePath/>
    </parent>

    <groupId>org.gridsuite</groupId>
    <artifactId>gridsuite-explore-server</artifactId>
    <version>2.26.0-SNAPSHOT</version>

    <packaging>jar</packaging>
    <name>Explore server</name>
    <description>Explore service</description>
    <url>http://www.gridsuite.org/</url>

    <scm>
        <connection>scm:git:https://github.com/gridsuite/explore-server.git</connection>
        <developerConnection>scm:git:https://github.com/gridsuite/explore-server.git</developerConnection>
        <url>https://github.com/gridsuite/explore-server</url>
    </scm>

    <developers>
        <developer>
            <name>Etienne Homer</name>
            <email>etienne.homer@rte-france.com</email>
            <organization>RTE</organization>
            <organizationUrl>http://www.rte-france.com</organizationUrl>
        </developer>
    </developers>

    <properties>
<<<<<<< HEAD
        <gridsuite-dependencies.version>43.3.0-SNAPSHOT</gridsuite-dependencies.version>
=======
        <gridsuite-dependencies.version>44.0.0</gridsuite-dependencies.version>
>>>>>>> 6fa53068
        <mockwebserver3.version>5.0.0-alpha.14</mockwebserver3.version>
        <sonar.organization>gridsuite</sonar.organization>
        <sonar.projectKey>org.gridsuite:explore-server</sonar.projectKey>
    </properties>

    <build>
        <pluginManagement>
            <plugins>
                <plugin>
                    <groupId>org.apache.maven.plugins</groupId>
                    <artifactId>maven-surefire-plugin</artifactId>
                    <configuration>
                        <classpathDependencyExcludes>
                            <classpathDependencyExclude>com.powsybl:powsybl-config-classic</classpathDependencyExclude>
                        </classpathDependencyExcludes>
                    </configuration>
                </plugin>
            </plugins>
        </pluginManagement>
        <plugins>
            <plugin>
                <groupId>com.google.cloud.tools</groupId>
                <artifactId>jib-maven-plugin</artifactId>
            </plugin>
            <plugin>
                <groupId>org.apache.maven.plugins</groupId>
                <artifactId>maven-failsafe-plugin</artifactId>
            </plugin>
            <plugin>
                <groupId>org.springframework.boot</groupId>
                <artifactId>spring-boot-maven-plugin</artifactId>
            </plugin>
            <plugin>
                <groupId>io.github.git-commit-id</groupId>
                <artifactId>git-commit-id-maven-plugin</artifactId>
            </plugin>
        </plugins>
    </build>

    <dependencyManagement>
        <dependencies>
            <!-- overrides of imports -->
<<<<<<< HEAD

            <dependency>
=======
            <dependency><!-- To remove when integrate in next release of gridsuite-dependencies or powsybl-ws-dependencies -->
>>>>>>> 6fa53068
                <groupId>com.squareup.okhttp3</groupId>
                <artifactId>okhttp-bom</artifactId>
                <version>${mockwebserver3.version}</version>
                <type>pom</type>
                <scope>import</scope>
            </dependency>

            <!-- imports -->
            <dependency>
                <groupId>org.gridsuite</groupId>
                <artifactId>gridsuite-dependencies</artifactId>
                <version>${gridsuite-dependencies.version}</version>
                <type>pom</type>
                <scope>import</scope>
            </dependency>

            <!-- project specific dependencies -->
        </dependencies>
    </dependencyManagement>

    <dependencies>
        <!-- Compilation dependencies -->
        <dependency>
            <groupId>com.fasterxml.jackson.core</groupId>
            <artifactId>jackson-databind</artifactId>
        </dependency>
        <dependency>
            <groupId>com.powsybl</groupId>
            <artifactId>powsybl-ws-commons</artifactId>
        </dependency>
        <dependency>
            <groupId>org.projectlombok</groupId>
            <artifactId>lombok</artifactId>
            <scope>provided</scope>
        </dependency>
        <dependency>
            <groupId>org.springframework.boot</groupId>
            <artifactId>spring-boot-starter-web</artifactId>
        </dependency>
        <dependency>
            <groupId>org.springframework.boot</groupId>
            <artifactId>spring-boot-starter-security</artifactId>
        </dependency>
        <dependency>
            <groupId>org.springframework.cloud</groupId>
            <artifactId>spring-cloud-stream</artifactId>
        </dependency>
        <dependency>
            <groupId>org.springdoc</groupId>
            <artifactId>springdoc-openapi-starter-webmvc-ui</artifactId>
        </dependency>
        <!-- Runtime dependencies -->
        <dependency>
            <groupId>com.powsybl</groupId>
            <artifactId>powsybl-config-classic</artifactId>
            <scope>runtime</scope>
        </dependency>
        <dependency>
            <groupId>org.springframework.boot</groupId>
            <artifactId>spring-boot-starter-actuator</artifactId>
            <scope>runtime</scope>
        </dependency>
        <dependency>
            <groupId>io.micrometer</groupId>
            <artifactId>micrometer-registry-prometheus</artifactId>
            <scope>runtime</scope>
        </dependency>
        <dependency>
            <groupId>org.springframework.cloud</groupId>
            <artifactId>spring-cloud-stream-binder-rabbit</artifactId>
            <scope>runtime</scope>
        </dependency>

        <!-- Test dependencies -->
        <dependency>
            <groupId>com.squareup.okhttp3</groupId>
            <artifactId>mockwebserver3-junit5</artifactId>
            <scope>test</scope>
        </dependency>
        <dependency>
            <groupId>com.powsybl</groupId>
            <artifactId>powsybl-config-test</artifactId>
            <scope>test</scope>
        </dependency>
        <dependency>
            <groupId>org.springframework.boot</groupId>
            <artifactId>spring-boot-starter-test</artifactId>
            <scope>test</scope>
        </dependency>
        <dependency>
            <groupId>org.springframework.cloud</groupId>
            <artifactId>spring-cloud-stream-test-binder</artifactId>
            <scope>test</scope>
        </dependency>
        <dependency>
            <groupId>org.springframework</groupId>
            <artifactId>spring-web</artifactId>
        </dependency>
        <dependency>
            <groupId>org.wiremock</groupId>
            <artifactId>wiremock-jetty12</artifactId>
            <scope>test</scope>
        </dependency>
    </dependencies>
</project><|MERGE_RESOLUTION|>--- conflicted
+++ resolved
@@ -42,11 +42,7 @@
     </developers>
 
     <properties>
-<<<<<<< HEAD
-        <gridsuite-dependencies.version>43.3.0-SNAPSHOT</gridsuite-dependencies.version>
-=======
-        <gridsuite-dependencies.version>44.0.0</gridsuite-dependencies.version>
->>>>>>> 6fa53068
+        <gridsuite-dependencies.version>44.1.0-SNAPSHOT</gridsuite-dependencies.version>
         <mockwebserver3.version>5.0.0-alpha.14</mockwebserver3.version>
         <sonar.organization>gridsuite</sonar.organization>
         <sonar.projectKey>org.gridsuite:explore-server</sonar.projectKey>
@@ -89,12 +85,7 @@
     <dependencyManagement>
         <dependencies>
             <!-- overrides of imports -->
-<<<<<<< HEAD
-
             <dependency>
-=======
-            <dependency><!-- To remove when integrate in next release of gridsuite-dependencies or powsybl-ws-dependencies -->
->>>>>>> 6fa53068
                 <groupId>com.squareup.okhttp3</groupId>
                 <artifactId>okhttp-bom</artifactId>
                 <version>${mockwebserver3.version}</version>
