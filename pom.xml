<?xml version="1.0" encoding="UTF-8"?>
<!--
    Copyright (c) 2021, RTE (http://www.rte-france.com)
    This Source Code Form is subject to the terms of the Mozilla Public
    License, v. 2.0. If a copy of the MPL was not distributed with this
    file, You can obtain one at http://mozilla.org/MPL/2.0/.
-->
<project xsi:schemaLocation="http://maven.apache.org/POM/4.0.0 http://maven.apache.org/xsd/maven-4.0.0.xsd"
         xmlns="http://maven.apache.org/POM/4.0.0"
         xmlns:xsi="http://www.w3.org/2001/XMLSchema-instance">
    <modelVersion>4.0.0</modelVersion>

    <parent>
        <groupId>com.powsybl</groupId>
        <artifactId>powsybl-parent-ws</artifactId>
        <version>20</version>
        <relativePath/>
    </parent>

    <groupId>org.gridsuite</groupId>
    <artifactId>gridsuite-explore-server</artifactId>
    <version>1.0.0-SNAPSHOT</version>

    <packaging>jar</packaging>
    <name>Explore server</name>
    <description>Explore service</description>
    <url>http://www.gridsuite.org/</url>

    <scm>
        <connection>scm:git:https://github.com/gridsuite/explore-server.git</connection>
        <developerConnection>scm:git:https://github.com/gridsuite/explore-server.git</developerConnection>
        <url>https://github.com/gridsuite/explore-server</url>
    </scm>

    <developers>
        <developer>
            <name>Etienne Homer</name>
            <email>etienne.homer@rte-france.com</email>
            <organization>RTE</organization>
            <organizationUrl>http://www.rte-france.com</organizationUrl>
        </developer>
    </developers>

    <properties>
        <gridsuite-dependencies.version>34</gridsuite-dependencies.version>
<<<<<<< HEAD
        <mockwebserver3.version>5.0.0-alpha.14</mockwebserver3.version>
=======
        <!-- FIXME: powsybl-ws-commons version is overridden. To be removed at next powsybl-ws-dependencies.version upgrade -->
        <powsybl-ws-commons.version>1.15.0</powsybl-ws-commons.version>
>>>>>>> 335ed1f9
    </properties>

    <build>
        <pluginManagement>
            <plugins>
                <plugin>
                    <groupId>org.apache.maven.plugins</groupId>
                    <artifactId>maven-surefire-plugin</artifactId>
                    <configuration>
                        <classpathDependencyExcludes>
                            <classpathDependencyExclude>com.powsybl:powsybl-config-classic</classpathDependencyExclude>
                        </classpathDependencyExcludes>
                    </configuration>
                </plugin>
            </plugins>
        </pluginManagement>
        <plugins>
            <plugin>
                <groupId>com.google.cloud.tools</groupId>
                <artifactId>jib-maven-plugin</artifactId>
            </plugin>
            <plugin>
                <groupId>org.apache.maven.plugins</groupId>
                <artifactId>maven-failsafe-plugin</artifactId>
            </plugin>
            <plugin>
                <groupId>org.springframework.boot</groupId>
                <artifactId>spring-boot-maven-plugin</artifactId>
            </plugin>
            <plugin>
                <groupId>io.github.git-commit-id</groupId>
                <artifactId>git-commit-id-maven-plugin</artifactId>
            </plugin>
        </plugins>
    </build>

    <dependencyManagement>
        <dependencies>
            <!-- overrides of imports -->
<<<<<<< HEAD
            <dependency><!-- To remove when integrate in next release of gridsuite-dependencies or powsybl-ws-dependencies -->
                <groupId>com.squareup.okhttp3</groupId>
                <artifactId>okhttp-bom</artifactId>
                <version>${mockwebserver3.version}</version>
                <type>pom</type>
                <scope>import</scope>
=======
            <!-- FIXME: powsybl-ws-commons version is overridden. To be removed at next powsybl-ws-dependencies.version upgrade -->
            <dependency>
                <groupId>com.powsybl</groupId>
                <artifactId>powsybl-ws-commons</artifactId>
                <version>${powsybl-ws-commons.version}</version>
>>>>>>> 335ed1f9
            </dependency>

            <!-- imports -->
            <dependency>
                <groupId>org.gridsuite</groupId>
                <artifactId>gridsuite-dependencies</artifactId>
                <version>${gridsuite-dependencies.version}</version>
                <type>pom</type>
                <scope>import</scope>
            </dependency>

            <!-- project specific dependencies -->
        </dependencies>
    </dependencyManagement>

    <dependencies>
        <!-- Compilation dependencies -->
        <dependency>
            <groupId>com.fasterxml.jackson.core</groupId>
            <artifactId>jackson-databind</artifactId>
        </dependency>
        <dependency>
            <groupId>com.powsybl</groupId>
            <artifactId>powsybl-ws-commons</artifactId>
        </dependency>
        <dependency>
            <groupId>org.projectlombok</groupId>
            <artifactId>lombok</artifactId>
            <scope>provided</scope>
        </dependency>
        <dependency>
            <groupId>org.springframework.boot</groupId>
            <artifactId>spring-boot-starter-web</artifactId>
        </dependency>
        <dependency>
            <groupId>org.springdoc</groupId>
            <artifactId>springdoc-openapi-starter-webmvc-ui</artifactId>
        </dependency>
        <!-- Runtime dependencies -->
        <dependency>
            <groupId>com.powsybl</groupId>
            <artifactId>powsybl-config-classic</artifactId>
            <scope>runtime</scope>
        </dependency>
        <dependency>
            <groupId>org.springframework.boot</groupId>
            <artifactId>spring-boot-starter-actuator</artifactId>
            <scope>runtime</scope>
        </dependency>
        <dependency>
            <groupId>io.micrometer</groupId>
            <artifactId>micrometer-registry-prometheus</artifactId>
            <scope>runtime</scope>
        </dependency>

        <!-- Test dependencies -->
        <dependency>
            <groupId>com.squareup.okhttp3</groupId>
            <artifactId>mockwebserver3-junit5</artifactId>
            <scope>test</scope>
        </dependency>
        <dependency>
            <groupId>com.powsybl</groupId>
            <artifactId>powsybl-config-test</artifactId>
            <scope>test</scope>
        </dependency>
        <dependency>
            <groupId>org.springframework.boot</groupId>
            <artifactId>spring-boot-starter-test</artifactId>
            <scope>test</scope>
        </dependency>
        <dependency>
            <groupId>org.springframework</groupId>
            <artifactId>spring-web</artifactId>
        </dependency>
    </dependencies>
</project><|MERGE_RESOLUTION|>--- conflicted
+++ resolved
@@ -43,12 +43,9 @@
 
     <properties>
         <gridsuite-dependencies.version>34</gridsuite-dependencies.version>
-<<<<<<< HEAD
         <mockwebserver3.version>5.0.0-alpha.14</mockwebserver3.version>
-=======
         <!-- FIXME: powsybl-ws-commons version is overridden. To be removed at next powsybl-ws-dependencies.version upgrade -->
         <powsybl-ws-commons.version>1.15.0</powsybl-ws-commons.version>
->>>>>>> 335ed1f9
     </properties>
 
     <build>
@@ -88,20 +85,18 @@
     <dependencyManagement>
         <dependencies>
             <!-- overrides of imports -->
-<<<<<<< HEAD
             <dependency><!-- To remove when integrate in next release of gridsuite-dependencies or powsybl-ws-dependencies -->
                 <groupId>com.squareup.okhttp3</groupId>
                 <artifactId>okhttp-bom</artifactId>
                 <version>${mockwebserver3.version}</version>
                 <type>pom</type>
                 <scope>import</scope>
-=======
+            </dependency>
             <!-- FIXME: powsybl-ws-commons version is overridden. To be removed at next powsybl-ws-dependencies.version upgrade -->
             <dependency>
                 <groupId>com.powsybl</groupId>
                 <artifactId>powsybl-ws-commons</artifactId>
                 <version>${powsybl-ws-commons.version}</version>
->>>>>>> 335ed1f9
             </dependency>
 
             <!-- imports -->
